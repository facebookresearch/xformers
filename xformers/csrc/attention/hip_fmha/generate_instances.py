--- conflicted
+++ resolved
@@ -107,17 +107,7 @@
     False: "no_dropout",
 }
 
-<<<<<<< HEAD
 INT_MAP_MAX_K = {hd: f"maxk_{hd}" for hd in [32, 64, 96, 128, 256, 512]}
-=======
-INT_MAP_MAX_K = {
-    32: "maxk_32",
-    64: "maxk_64",
-    96: "maxk_96",
-    128: "maxk_128",
-    256: "maxk_256",
-}
->>>>>>> 536363ec
 
 TYPE_CTYPE_MAP = {
     "fp16": "ck_tile::fp16_t",
@@ -364,26 +354,8 @@
 
 
 if __name__ == "__main__":
-    disable_hd512 = False
-
-    for arg in sys.argv:
-        if arg == "--ignore-hd512":
-            disable_hd512 = True
-
-<<<<<<< HEAD
-    if disable_hd512:
-        headdims_fwd = [32, 64, 96, 128, 256]
-        headdims_bwd = [32, 64, 96, 128, 256]
-    else:
-        headdims_fwd = [32, 64, 96, 128, 256, 512]
-=======
-    if disable_hd256:
-        headdims_fwd = [32, 64, 96, 128]
-        headdims_bwd = [32, 64, 96, 128]
-    else:
-        headdims_fwd = [32, 64, 96, 128, 256]
->>>>>>> 536363ec
-        headdims_bwd = [32, 64, 96, 128, 256]
+    headdims_fwd = [32, 64, 96, 128, 256, 512]
+    headdims_bwd = [32, 64, 96, 128, 256]
 
     this_dir = os.path.dirname(__file__)
     output_dir = Path(this_dir) / "instances"
