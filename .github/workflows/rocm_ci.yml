name: rocm-ci

on: 
  pull_request:
    types: [labeled, synchronize, reopened]
  workflow_dispatch:
    inputs:
      logLevel:
        description: 'Log level'     
        required: true
        default: 'warning'
  schedule:
    - cron: "15 1 * * *"

jobs:
  build:
<<<<<<< HEAD
    runs-on: self-hosted
    container:
      image: 'rocm/pytorch-nightly:latest'
      options: ' --cap-add=SYS_PTRACE --security-opt seccomp=unconfined --device=/dev/kfd --device=/dev/dri --group-add video --ipc=host --shm-size 8G '
=======
    if: github.repository == 'rocm/xformers'
    runs-on: rocm

>>>>>>> 00aba595
    steps:
    - uses: actions/checkout@v4
      with:
        path: '_xformers'
        submodules: 'recursive'
        set-safe-directory: true
        fetch-depth: 0
    - name: Get CPU info on Ubuntu
      if: contains(runner.os, 'linux')
      run: |
        cat /proc/cpuinfo
    - name: Get env vars
      run: |
        echo GITHUB_WORKFLOW   = $GITHUB_WORKFLOW
        echo HOME              = $HOME
        echo PWD               = $PWD
        echo GITHUB_ACTION     = $GITHUB_ACTION
        echo GITHUB_ACTIONS    = $GITHUB_ACTIONS
        echo GITHUB_REPOSITORY = $GITHUB_REPOSITORY
        echo GITHUB_EVENT_NAME = $GITHUB_EVENT_NAME
        echo GITHUB_EVENT_PATH = $GITHUB_EVENT_PATH
        echo GITHUB_WORKSPACE  = $GITHUB_WORKSPACE
        echo GITHUB_SHA        = $GITHUB_SHA
        echo GITHUB_REF        = $GITHUB_REF

        export GIT_BRANCH=${GITHUB_BASE_REF:-${GITHUB_REF#refs/heads/}}
        echo GIT_BRANCH        = $GIT_BRANCH
        
        export ROCM_PATH=/opt/rocm
        echo ROCM_PATH         = $ROCM_PATH

        hipcc --version
        rocm-smi
        rocminfo | grep "gfx"
        
    - name: Setup build env
      run: |
        conda create -n xformers python=3.11
        export PATH=/opt/conda/envs/xformers/bin:$PATH
        python -VV
        
        python -m pip install -U torch --index-url=https://download.pytorch.org/whl/nightly/rocm6.1 
        python -c "import torch; print(f'PyTorch version {torch.__version__}')"
        
        python -m pip install ninja scipy pytest pytest-html

    - name: Pre-build clean
      run: |
        cd _xformers
        git clean -ffdx
        cd ..

    - name: Build xformers
      run: |
        export PATH=/opt/conda/envs/xformers/bin:$PATH
        export MAX_JOBS=144
        
        python -m pip install -e ./_xformers --verbose
        python -m xformers.info

    - name: Run python tests
      run: |
        export PATH=/opt/conda/envs/xformers/bin:$PATH
        
        python -m pytest --html=test_mem_eff_attention.html --self-contained-html -rpfs ./_xformers/tests/test_mem_eff_attention.py -k "not flshatt"
    
    - name: Archive logs
      if: '!cancelled()'
      uses: actions/upload-artifact@v4
      with:
        name: test results
        path: test_mem_eff_attention.html

    - name: Post-build clean
      if: '!cancelled()'
      run: |
        cd _xformers
        git clean -ffdx
        cd ..

  clean:
    runs-on: self-hosted
    if: ${{ always() }}
    needs: [build]
    steps:
      - name: Remove dangling Docker images
        run: |
          docker images -q -f dangling=true | xargs --no-run-if-empty docker rmi<|MERGE_RESOLUTION|>--- conflicted
+++ resolved
@@ -14,16 +14,10 @@
 
 jobs:
   build:
-<<<<<<< HEAD
     runs-on: self-hosted
     container:
       image: 'rocm/pytorch-nightly:latest'
       options: ' --cap-add=SYS_PTRACE --security-opt seccomp=unconfined --device=/dev/kfd --device=/dev/dri --group-add video --ipc=host --shm-size 8G '
-=======
-    if: github.repository == 'rocm/xformers'
-    runs-on: rocm
-
->>>>>>> 00aba595
     steps:
     - uses: actions/checkout@v4
       with:
