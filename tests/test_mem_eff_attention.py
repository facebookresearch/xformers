--- conflicted
+++ resolved
@@ -38,15 +38,6 @@
 if torch.cuda.is_available():
     compute_capability = torch.cuda.get_device_capability("cuda")
 sm70_or_better_only = pytest.mark.skipif(
-<<<<<<< HEAD
-    torch.version.cuda is not None and compute_capability < (7, 0), reason="requires sm70+"
-)
-sm75_or_better_only = pytest.mark.skipif(
-    torch.version.cuda is not None and compute_capability < (7, 5), reason="requires sm75+"
-)
-sm80_or_better_only = pytest.mark.skipif(
-    torch.version.cuda is not None and compute_capability < (8, 0), reason="requires sm80+"
-=======
     torch.version.cuda is not None and compute_capability < (7, 0),
     reason="requires sm70+",
 )
@@ -60,7 +51,6 @@
 )
 sm90_or_better_only = pytest.mark.skipif(
     compute_capability < (9, 0), reason="requires sm90+"
->>>>>>> e3900ba0
 )
 skip_if_rocm = pytest.mark.skipif(
     torch.version.hip is not None, reason="not supported on ROCm"
@@ -1008,41 +998,6 @@
         p,
         op=fmha.ck.FwOp,
         dtype={"f16": torch.float16, "bf16": torch.bfloat16, "f32": torch.float32}[dt],
-<<<<<<< HEAD
-    )
-
-
-@cuda_only
-@disable_tf32
-@disable_on_rocm
-@pytest.mark.parametrize("k_len", [32])
-@pytest.mark.parametrize("batch_size", [1])
-@pytest.mark.parametrize("kv_len", [3 * 32])
-@pytest.mark.parametrize("q_len", [3 * 32])
-def test_memory_efficient_attention_full_block_masked(q_len, kv_len, batch_size, k_len):
-    device = "cuda"
-    op_fw = fmha.small_k.FwOp
-    op_bw = fmha.small_k.BwOp
-
-    scale = 3
-    query = torch.randn((batch_size, q_len, k_len), device=device) * scale
-    key = torch.randn((batch_size, kv_len, k_len), device=device) * scale
-    value = torch.randn((batch_size, kv_len, k_len), device=device) * scale
-
-    # in this case, most of the blocks in a row get masked
-    attn_bias = torch.full((3, 32), float("-inf"), device=device)
-    attn_bias[:2, :4] = 0
-    attn_bias = attn_bias.flatten()[None, None, :].expand(1, q_len, -1)
-
-    out = xformers.ops.memory_efficient_attention(
-        query, key, value, attn_bias, op=(op_fw, op_bw)
-    )
-    ref = ref_attention_for_test(query, key, value, attn_bias)
-
-    assert_allclose(
-        out, ref, atol=op_fw.ERROR_ATOL[query.dtype], rtol=op_fw.ERROR_RTOL[query.dtype]
-=======
->>>>>>> e3900ba0
     )
 
 
@@ -3365,11 +3320,7 @@
 @pytest.mark.parametrize("create_bias_inside_compiled", [False, True])
 @pytest.mark.parametrize(
     "op",
-<<<<<<< HEAD
-    [None, (fmha.flash.FwOp, fmha.flash.BwOp), (fmha.cutlass.FwOp, fmha.flash.BwOp)],
-=======
     [None, (fmha.flash.FwOp, fmha.flash.BwOp)],
->>>>>>> e3900ba0
 )
 def test_memeff_compile(bias_t, create_bias_inside_compiled: bool, op) -> None:
     torch.manual_seed(0)
