--- conflicted
+++ resolved
@@ -23,36 +23,18 @@
 void run_grouped_infer_mask_bias_dropout_dispatch(
     GroupedForwardParams& param,
     hipStream_t stream) {
+  if constexpr (MaxK > 256) {
+    grouped_infer_mask_bias_dropout_dispatch<
+        ScalarType,
+        kHasMask,
+        kHasBias,
+        kHasDropout,
+        MaxK,
+        128>::Run(param, stream);
+  } else
   // currently split-kv implementation does not support dropout
   if constexpr (!kHasDropout) {
     if (param.use_split_kv) {
-<<<<<<< HEAD
-      if constexpr (MaxK <= 256) {
-        FMHA_FWD_SEQLEN_Q_SWITCH(param.max_seqlen_q, MaxSeqlenQ, [&] {
-          grouped_infer_splitkv_mask_bias_dropout_dispatch<
-              ScalarType,
-              kHasMask,
-              kHasBias,
-              MaxK,
-              MaxSeqlenQ>::Run(param, stream);
-        });
-      } else {
-        grouped_infer_mask_bias_dropout_dispatch<
-            ScalarType,
-            kHasMask,
-            kHasBias,
-            kHasDropout,
-            MaxK>::Run(param, stream);
-      }
-    } else
-#endif
-      grouped_infer_mask_bias_dropout_dispatch<
-          ScalarType,
-          kHasMask,
-          kHasBias,
-          kHasDropout,
-          MaxK>::Run(param, stream);
-=======
       if (use_splitkv_smallq(param.max_seqlen_q, std::max(param.K, param.Kv))) {
         grouped_infer_splitkv_smallq_mask_bias_dropout_dispatch<
             ScalarType,
@@ -88,7 +70,6 @@
             MaxK,
             64>::Run(param, stream);
     }
->>>>>>> d66e7bf6
   } else {
     // at present, dropout of fwd kernel requires 32x32 WarpTile
     grouped_infer_mask_bias_dropout_dispatch<
