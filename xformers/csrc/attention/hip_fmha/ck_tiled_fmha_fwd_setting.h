--- conflicted
+++ resolved
@@ -41,106 +41,11 @@
   using gemm1_warps = ck_tile::sequence<4, 1, 1>;
 };
 
-<<<<<<< HEAD
-template <>
-struct FmhaFwdBlockTile<512> {
-  using type = ck_tile::sequence<128, 128, 32, 512, 32, 512>;
-  using gemm0_warps = ck_tile::sequence<4, 1, 1>;
-  using gemm1_warps = ck_tile::sequence<4, 1, 1>;
-};
-
-using FmhaFwdWarpTile = ck_tile::sequence<32, 32, 16>;
-
-static constexpr bool IsVLayoutRowMajor = true;
-
-template <ck_tile::index_t MaxK>
-struct FmhaFwdShape;
-
-template <>
-struct FmhaFwdShape<32> : ck_tile::TileFmhaShape<
-                              typename FmhaFwdBlockTile<32>::type,
-                              typename FmhaFwdBlockTile<32>::gemm0_warps,
-                              FmhaFwdWarpTile,
-                              typename FmhaFwdBlockTile<32>::gemm1_warps,
-                              FmhaFwdWarpTile,
-                              IsVLayoutRowMajor> {};
-
-template <>
-struct FmhaFwdShape<64> : ck_tile::TileFmhaShape<
-                              typename FmhaFwdBlockTile<64>::type,
-                              typename FmhaFwdBlockTile<64>::gemm0_warps,
-                              FmhaFwdWarpTile,
-                              typename FmhaFwdBlockTile<64>::gemm1_warps,
-                              FmhaFwdWarpTile,
-                              IsVLayoutRowMajor> {};
-
-template <>
-struct FmhaFwdShape<96> : ck_tile::TileFmhaShape<
-                              typename FmhaFwdBlockTile<96>::type,
-                              typename FmhaFwdBlockTile<96>::gemm0_warps,
-                              FmhaFwdWarpTile,
-                              typename FmhaFwdBlockTile<96>::gemm1_warps,
-                              FmhaFwdWarpTile,
-                              IsVLayoutRowMajor> {};
-
-template <>
-struct FmhaFwdShape<128> : ck_tile::TileFmhaShape<
-                               typename FmhaFwdBlockTile<128>::type,
-                               typename FmhaFwdBlockTile<128>::gemm0_warps,
-                               FmhaFwdWarpTile,
-                               typename FmhaFwdBlockTile<128>::gemm1_warps,
-                               FmhaFwdWarpTile,
-                               IsVLayoutRowMajor> {};
-
-template <>
-struct FmhaFwdShape<256> : ck_tile::TileFmhaShape<
-                               typename FmhaFwdBlockTile<256>::type,
-                               typename FmhaFwdBlockTile<256>::gemm0_warps,
-                               FmhaFwdWarpTile,
-                               typename FmhaFwdBlockTile<256>::gemm1_warps,
-                               FmhaFwdWarpTile,
-                               IsVLayoutRowMajor> {};
-
-template <>
-struct FmhaFwdShape<512> : ck_tile::TileFmhaShape<
-                               typename FmhaFwdBlockTile<512>::type,
-                               typename FmhaFwdBlockTile<512>::gemm0_warps,
-                               FmhaFwdWarpTile,
-                               typename FmhaFwdBlockTile<512>::gemm1_warps,
-                               FmhaFwdWarpTile,
-                               IsVLayoutRowMajor> {};
-
-template <ck_tile::index_t MaxK, ck_tile::index_t MaxSeqlenQ = 0>
-struct FmhaFwdSplitKVBlockTile;
-
-template <ck_tile::index_t MaxSeqlenQ>
-struct FmhaFwdSplitKVBlockTile<32, MaxSeqlenQ> {
-  using type = ck_tile::sequence<32, 64, 16, 32, 32, 32>;
-  using gemm0_warps = ck_tile::sequence<2, 1, 1>;
-  using gemm1_warps = ck_tile::sequence<2, 1, 1>;
-};
-
-template struct FmhaFwdSplitKVBlockTile<32>;
-
-template <ck_tile::index_t MaxSeqlenQ>
-struct FmhaFwdSplitKVBlockTile<64, MaxSeqlenQ> {
-  using type = ck_tile::sequence<32, 64, 32, 64, 32, 64>;
-  using gemm0_warps = ck_tile::sequence<2, 1, 1>;
-  using gemm1_warps = ck_tile::sequence<2, 1, 1>;
-};
-
-template struct FmhaFwdSplitKVBlockTile<64>;
-
-template <ck_tile::index_t MaxSeqlenQ>
-struct FmhaFwdSplitKVBlockTile<96, MaxSeqlenQ> {
-  using type = ck_tile::sequence<64, 128, 32, 128, 32, 96>;
-=======
 template struct FmhaFwdBlockTile<96>;
 
 template <>
 struct FmhaFwdBlockTile<128, 64> {
   using type = ck_tile::sequence<64, 128, 32, 128, 32, 128>;
->>>>>>> d66e7bf6
   using gemm0_warps = ck_tile::sequence<4, 1, 1>;
   using gemm1_warps = ck_tile::sequence<4, 1, 1>;
 };
@@ -161,21 +66,17 @@
 
 template struct FmhaFwdBlockTile<256>;
 
-<<<<<<< HEAD
-template <ck_tile::index_t MaxSeqlenQ>
-struct FmhaFwdSplitKVBlockTile<512, MaxSeqlenQ> {
-  using type = ck_tile::sequence<64, 128, 32, 512, 32, 512>;
+template <ck_tile::index_t MTile>
+struct FmhaFwdBlockTile<512, MTile> {
+  using type = ck_tile::sequence<128, 128, 32, 512, 32, 512>;
   using gemm0_warps = ck_tile::sequence<4, 1, 1>;
   using gemm1_warps = ck_tile::sequence<4, 1, 1>;
 };
 
-template struct FmhaFwdSplitKVBlockTile<512>;
+template struct FmhaFwdBlockTile<512>;
 
-using FmhaFwdSplitKVWarpTile = ck_tile::sequence<16, 16, 16>;
-=======
 using FmhaFwdWarpTile1 = ck_tile::sequence<32, 32, 16>;
 using FmhaFwdWarpTile2 = ck_tile::sequence<16, 16, 16>;
->>>>>>> d66e7bf6
 
 template <ck_tile::index_t MaxK, ck_tile::index_t MTile>
 struct FmhaFwdShape;
@@ -255,26 +156,22 @@
       IsVLayoutRowMajor>;
 };
 
-<<<<<<< HEAD
-template struct FmhaFwdSplitKVShape<256, 32>;
-template struct FmhaFwdSplitKVShape<256, 64>;
+template struct FmhaFwdShape<256, 64>;
+template struct FmhaFwdShape<256, 128>;
 
-template <ck_tile::index_t MaxSeqlenQ>
-struct FmhaFwdSplitKVShape<512, MaxSeqlenQ> {
+template <ck_tile::index_t MTile>
+struct FmhaFwdShape<512, MTile> {
   using Type = ck_tile::TileFmhaShape<
-      typename FmhaFwdSplitKVBlockTile<512>::type,
-      typename FmhaFwdSplitKVBlockTile<512>::gemm0_warps,
-      FmhaFwdSplitKVWarpTile,
-      typename FmhaFwdSplitKVBlockTile<512>::gemm1_warps,
-      FmhaFwdSplitKVWarpTile,
+      typename FmhaFwdBlockTile<512>::type,
+      typename FmhaFwdBlockTile<512>::gemm0_warps,
+      FmhaFwdWarpTile1,
+      typename FmhaFwdBlockTile<512>::gemm1_warps,
+      FmhaFwdWarpTile1,
       IsVLayoutRowMajor>;
 };
 
-template struct FmhaFwdSplitKVShape<512, 32>;
-template struct FmhaFwdSplitKVShape<512, 64>;
-=======
-template struct FmhaFwdShape<256, 64>;
-template struct FmhaFwdShape<256, 128>;
+template struct FmhaFwdShape<512, 64>;
+template struct FmhaFwdShape<512, 128>;
 
 static int get_fmha_fwd_mtile(
     int num_batches,
@@ -294,5 +191,4 @@
 
 static int get_fmha_fwd_least_mtile() {
   return 64;
-};
->>>>>>> d66e7bf6
+};