# Copyright (c) Facebook, Inc. and its affiliates. All rights reserved.
#
# This source code is licensed under the BSD license found in the
# LICENSE file in the root directory of this source tree.


import logging
import math
from contextlib import nullcontext
from typing import Optional, Union

import torch

<<<<<<< HEAD
from xformers import _is_sparse_available
from xformers.components.attention.attention_mask import AttentionMask
=======
from xformers import _is_sparse_available, _is_triton_available
>>>>>>> bcb40a9a

if _is_sparse_available:
    from ._sputnik_sparse import SparseCS

if _is_triton_available:
    from xformers.triton.softmax import softmax as triton_softmax


def _create_random_sparsity(matrix, sparsity, divisible_by=4):
    assert matrix.ndim == 3
    keep = torch.rand_like(matrix[0], dtype=torch.float32) > sparsity
    nonzero = torch.nonzero(keep)
    nnz = nonzero.shape[0]
    # NOTE: need to make it a multiple of 4 for sputnik
    nonzero = nonzero[: (nnz - nnz % divisible_by)]
    i, j = nonzero.unbind(1)
    output = torch.zeros_like(matrix)
    bdim = torch.arange(matrix.shape[0], device=matrix.device)[:, None]
    output[bdim, i, j] = matrix[bdim, i, j]
    return output


def _broadcast_batch(mask, batch_size):
    if mask.ndim == 3:
        return mask
    assert mask.ndim == 2

    mask = mask.coalesce()
    values = mask.values()
    indices = mask.indices()
    nnz = len(values)
    # strategy: repeat the indices and append the extra batch dimension to the indices
    indices = indices.repeat(1, batch_size)
    # now create the batch indices
    batch_indices = torch.arange(batch_size, device=indices.device)
    batch_indices = batch_indices[:, None].expand(batch_size, nnz).flatten()

    # put them together
    indices = torch.cat([batch_indices[None, :], indices], dim=0)

    # now repeat the values
    values = values.repeat(batch_size)

    size = (batch_size,) + mask.shape

    return torch.sparse_coo_tensor(indices, values, size)


def _matmul_with_mask(
    a: torch.Tensor, b: torch.Tensor, mask: Optional[Union[torch.Tensor, "SparseCS"]]
) -> torch.Tensor:
    if mask is None:
        return a @ b

    if _is_sparse_available and mask.dtype == torch.bool:
        if isinstance(mask, SparseCS):
            return mask.matmul_with_mask(a, b)
        if mask.is_sparse:
            # perform broadcasting if needed
            mask = _broadcast_batch(mask, a.shape[0])

            # coalesced is not implemented for bool tensors, so need to cast
            mask = mask.to(dtype=a.dtype)  # type: ignore  # mypy is missing the catch above

        return torch.ops.xformers.matmul_with_mask(a, b, mask)

    # Non optimized codepath
    assert not isinstance(mask, SparseCS)

    att = a @ b
    if mask.dtype == torch.bool:
        if mask.ndim == 2:
            mask = mask.unsqueeze(0).expand(att.shape[0], -1, -1)
        # mask is presumed false == ignore
        att[~mask] = float("-inf")
    else:
        # mask is presumed additive
        att += mask
    return att


def _softmax(a: torch.Tensor, causal: bool = False) -> torch.Tensor:
    if _is_sparse_available and isinstance(a, SparseCS):
        return a.softmax()

    if a.is_sparse:
        return torch.sparse.softmax(a, dim=a.ndim - 1)

    if _is_triton_available:
        return triton_softmax(a, mask=None, causal=causal)
    else:
        return torch.softmax(a, dim=a.ndim - 1)


if _is_sparse_available:

    class SparseBMM(torch.autograd.Function):
        @staticmethod
        def forward(ctx, a, b):
            a = a.coalesce()
            r = torch.bmm(a, b)
            ctx.save_for_backward(a, b)
            return r

        @staticmethod
        def backward(ctx, grad):
            a, b = ctx.saved_tensors

            # gradients w.r.t. a
            ga = None
            if ctx.needs_input_grad[0]:
                ga = torch.ops.xformers.matmul_with_mask(grad, b.transpose(-2, -1), a)

            # gradients w.r.t. b
            gb = None
            if ctx.needs_input_grad[1]:
                gb = a.transpose(1, 2).bmm(grad)

            return ga, gb

    def _sparse_bmm(a: torch.Tensor, b: torch.Tensor) -> torch.Tensor:
        """
        Batch matrix multiply between a sparse matrix and a dense matrix
        """
        assert a.ndim == b.ndim == 3
        assert a.shape[0] == b.shape[0]
        assert a.shape[2] == b.shape[1]
        return SparseBMM.apply(a, b)


def bmm(a: torch.Tensor, b: torch.Tensor) -> torch.Tensor:
    if _is_sparse_available:
        if isinstance(a, SparseCS):
            return a.spmm(b)
        if a.is_sparse:
            return _sparse_bmm(a, b)
    return a @ b


def _apply_dropout(att, dropout):
    if dropout is None:
        return att
    # Dropout chokes on sparse tensors
    if _is_sparse_available:
        if isinstance(att, SparseCS):
            values = att.values.clone()
            values = dropout(values)
            att = SparseCS.wrap(
                att.shape,
                values,
                att.row_indices,
                att.row_offsets,
                att.column_indices,
                att._transp_info,
            )
        elif att.is_sparse:
            att = att.coalesce()
            values = att.values().clone()  # protect against in-place dropout
            values = dropout(values)
            att = torch.sparse_coo_tensor(att.indices(), values, att.shape)

        return att

    # Non optimized vanilla dropout
    att = dropout(att)
    return att


def scaled_query_key_softmax(
    q: torch.Tensor,
    k: torch.Tensor,
    att_mask: Optional[Union[AttentionMask, "SparseCS", torch.Tensor]],
) -> torch.Tensor:
    # TODO assume we have (N, S, hs) instead of (B, nh, S, hs), with N = B x nh
    # this is needed due to limitations in sparse_bmm for now

    # Self-attend: (N, S, hs) x (N, hs, S) -> (N, S, S)
    q = q / math.sqrt(k.size(-1))

    # Matmul with mask
    if att_mask is not None and isinstance(att_mask, AttentionMask):
        # Additive mask
        mask: Optional[Union[SparseCS, torch.Tensor]] = att_mask.values
    else:
        mask = att_mask

    att = _matmul_with_mask(q, k.transpose(-2, -1), mask)

    # Softmax to get the attention probabilities
    is_causal = isinstance(att_mask, AttentionMask) and att_mask.is_causal
    att = _softmax(att, causal=is_causal)
    return att


def scaled_dot_product_attention(
    q: torch.Tensor,
    k: torch.Tensor,
    v: torch.Tensor,
    att_mask: Optional[Union[AttentionMask, "SparseCS", torch.Tensor]],
    dropout: Optional[torch.nn.Module] = None,
) -> torch.Tensor:
    autocast_disabled = (
        _is_sparse_available
        and isinstance(att_mask, SparseCS)
        or (att_mask is not None and att_mask.is_sparse)
    )

    with torch.cuda.amp.autocast(enabled=False) if autocast_disabled else nullcontext():
        if autocast_disabled:
            q, k, v = q.float(), k.float(), v.float()

        att = scaled_query_key_softmax(q, k, att_mask=att_mask)

        #  Optional dropout, could be part of the masking in the future
        att = _apply_dropout(att, dropout)

        # Get to the predicted values, for all heads
        # y = att @ v  # (N, S, S) x (N, S, hs) -> (N, S, hs)
        y = bmm(att, v)
    return y<|MERGE_RESOLUTION|>--- conflicted
+++ resolved
@@ -11,12 +11,8 @@
 
 import torch
 
-<<<<<<< HEAD
-from xformers import _is_sparse_available
+from xformers import _is_sparse_available, _is_triton_available
 from xformers.components.attention.attention_mask import AttentionMask
-=======
-from xformers import _is_sparse_available, _is_triton_available
->>>>>>> bcb40a9a
 
 if _is_sparse_available:
     from ._sputnik_sparse import SparseCS
