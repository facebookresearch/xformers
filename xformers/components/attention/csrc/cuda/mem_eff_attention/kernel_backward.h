--- conflicted
+++ resolved
@@ -133,16 +133,12 @@
   // If this is true, we store and accumulate dK/dV in RF
   // rather than going back to gmem everytime
   static constexpr bool kIsHalf = cutlass::sizeof_bits<scalar_t>::value <= 16;
-<<<<<<< HEAD
-  static constexpr bool kOutputInRF = kMaxK <= kBlockSizeI;
+  static constexpr bool kOutputInRF = kIsHalf && kMaxK <= kBlockSizeI;
   static constexpr bool kPreloadMmas =
       kIsHalf && ArchTag::kMinComputeCapability >= 80 && kOutputInRF;
   static constexpr bool kPrologueGK = kPreloadMmas;
   static constexpr bool kPrologueGQ = kPreloadMmas;
   static constexpr bool kPrologueGV = kPreloadMmas;
-=======
-  static constexpr bool kOutputInRF = kIsHalf && kMaxK <= kBlockSizeI;
->>>>>>> e54aa929
 
   // Launch bounds
   static constexpr int64_t kNumThreads = kWarpSize * kNumWarpsPerBlock;
