--- conflicted
+++ resolved
@@ -33,21 +33,12 @@
 
         self.w12: Optional[nn.Linear]
         if pack_weights:
-<<<<<<< HEAD
-            self.w12 = nn.Linear(in_features, 2 * swiglu_hidden_features, bias=bias)
+            self.w12 = nn.Linear(in_features, 2 * hidden_features, bias=bias)
         else:
             self.w12 = None
-            self.w1 = nn.Linear(in_features, swiglu_hidden_features, bias=bias)
-            self.w2 = nn.Linear(in_features, swiglu_hidden_features, bias=bias)
-        self.w3 = nn.Linear(swiglu_hidden_features, out_features, bias=bias)
-=======
-            self.w12 = nn.Linear(in_features, 2 * hidden_features)
-        else:
-            self.w12 = None
-            self.w1 = nn.Linear(in_features, hidden_features)
-            self.w2 = nn.Linear(in_features, hidden_features)
-        self.w3 = nn.Linear(hidden_features, out_features)
->>>>>>> d00b8ff7
+            self.w1 = nn.Linear(in_features, hidden_features, bias=bias)
+            self.w2 = nn.Linear(in_features, hidden_features, bias=bias)
+        self.w3 = nn.Linear(hidden_features, out_features, bias=bias)
 
         self.hidden_features = hidden_features
         self.out_features = out_features
