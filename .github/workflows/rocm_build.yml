name: rocm-build

on:
  push:
    branches:
      - develop
  pull_request:
    paths:
      - ".github/compute_wheel_version.py"
      - ".github/workflows/rocm_build.yml"
      - ".github/workflows/wheels_build.yml"
      - "setup.py"
      - "requirements*.txt"
      - "xformers/csrc/attention/hip_fmha/**"
      - "third_party/composable_kernel_tiled/**"
  workflow_dispatch:

jobs:
  build:
    strategy:
      fail-fast: false
      matrix:
        os: ['ubuntu-alola']
        python: ['3.11']
        torch_version: ['2.7.0']
        toolkit_type: ['rocm']
<<<<<<< HEAD
        toolkit_short_version: ['6.1', '6.2', '6.3']
=======
        toolkit_short_version: ['6.2.4', '6.3']
>>>>>>> 8fc8ec5a

    uses: ./.github/workflows/wheels_build.yml
    if: github.repository == 'rocm/xformers'
    with:
      os: ${{ matrix.os }}
      python: ${{ matrix.python }}
      torch_version: ${{ matrix.torch_version }}
      toolkit_type: ${{ matrix.toolkit_type }}
      toolkit_short_version: ${{ matrix.toolkit_short_version }}
      artifact_tag: ${{ github.run_id }}

  clean:
    runs-on: 'ubuntu-alola'
    if: ${{ needs.build.result != 'skipped' }}
    needs: [build]
    steps:
      - name: Remove dangling Docker images
        run: |
          docker images -q -f dangling=true | xargs --no-run-if-empty docker rmi<|MERGE_RESOLUTION|>--- conflicted
+++ resolved
@@ -24,11 +24,7 @@
         python: ['3.11']
         torch_version: ['2.7.0']
         toolkit_type: ['rocm']
-<<<<<<< HEAD
         toolkit_short_version: ['6.1', '6.2', '6.3']
-=======
-        toolkit_short_version: ['6.2.4', '6.3']
->>>>>>> 8fc8ec5a
 
     uses: ./.github/workflows/wheels_build.yml
     if: github.repository == 'rocm/xformers'
