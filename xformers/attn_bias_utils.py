--- conflicted
+++ resolved
@@ -50,20 +50,7 @@
         if fmt == "BMK":
             batch_size *= num_heads
             num_heads = 1
-<<<<<<< HEAD
-        # `small_k` only supports an expanded 1d bias
-        if op in [fmha.small_k.FwOp, fmha.small_k.BwOp]:
-            attn_bias = (
-                torch.randn(
-                    (batch_size, num_heads, 1, kv_len), device=device, dtype=dtype
-                )
-                * 3
-            )
-            attn_bias = attn_bias.expand(batch_size, num_heads, q_len, kv_len)
-        elif op is not None and issubclass(op, fmha.triton_splitk.FwOp):
-=======
         if op is not None and issubclass(op, fmha.triton_splitk.FwOp):
->>>>>>> e3900ba0
             attn_bias = (
                 torch.randn(
                     (batch_size, num_heads_groups, num_heads, q_len, kv_len),
