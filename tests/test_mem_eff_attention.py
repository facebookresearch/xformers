--- conflicted
+++ resolved
@@ -555,7 +555,6 @@
         kv,
     ) = opFW_device_dtype_biasT_B_Mq_Mkv_H_K_Kv
 
-<<<<<<< HEAD
     if op is fmha.ck.FwOp:
         if issubclass(
             bias_type,
@@ -568,8 +567,6 @@
                 "With ck.FwOp Paged-KVCache has some problem with forward training!"
             )
 
-=======
->>>>>>> 536363ec
     query, key, value, attn_bias = create_tensors(
         *opFW_device_dtype_biasT_B_Mq_Mkv_H_K_Kv,
         fmt="BMHK",
@@ -2305,11 +2302,7 @@
     )
 
 
-<<<<<<< HEAD
-@cuda_only
-=======
 @rocm_only
->>>>>>> 536363ec
 @pytest.mark.parametrize("B", [1, 5, 128])
 @pytest.mark.parametrize("MAX_T", [64, 128, 2048, 4096, 8192])
 @pytest.mark.parametrize("page_size", [128, 256])
