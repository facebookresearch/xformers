--- conflicted
+++ resolved
@@ -20,9 +20,6 @@
 )
 
 
-<<<<<<< HEAD
-@register_operator
-=======
 def _uses_tensorcores(sm: int, is_half: bool) -> bool:
     if sm >= 80:
         return True
@@ -46,7 +43,7 @@
     return matmul_alignment_mn
 
 
->>>>>>> 82d95329
+@register_operator
 class FwOp(AttentionFwOpBase):
     """xFormers' MHA kernel based on CUTLASS.
     Supports a large number of settings (including without TensorCores, f32 ...)
