--- conflicted
+++ resolved
@@ -155,16 +155,6 @@
         self.causal_mask_3: Optional[torch.Tensor] = None
 
     def forward(
-<<<<<<< HEAD
-        self, q: torch.Tensor, k: torch.Tensor, v: torch.Tensor,
-        att_mask: Optional[torch.Tensor] = None,
-        key_padding_mask: Optional[torch.Tensor] = None,
-        *args, **kwargs
-    ):
-        mask = ~key_padding_mask.eq(1)
-        bsz = mask.shape[0]
-        mask = mask.to(q)
-=======
         self,
         q: torch.Tensor,
         k: torch.Tensor,
@@ -179,23 +169,10 @@
                             be ignored. An additive mask is expected, meaning float values using "-inf" to mask values
         """
 
->>>>>>> 6b276639
         batched_dim = k.size(0)
         seq_len = k.size(-2)
         tt = {"dtype": q.dtype, "device": q.device}
 
-<<<<<<< HEAD
-        mask = mask.view(bsz, 1, 1, seq_len).expand(-1, self.num_heads, -1, -1).reshape(bsz*self.num_heads, 1, seq_len)
-
-        if self.num_landmarks >= seq_len:
-            if self.causal:
-                causal_mask = self._tril_mask(batched_dim, seq_len, seq_len)
-                merged_mask = causal_mask.logical_and(mask)
-            else:
-                merged_mask = mask.to(torch.bool)
-
-            x = scaled_dot_product_attention(q=q, k=k, v=v, att_mask=merged_mask)
-=======
         if key_padding_mask is not None:
             if key_padding_mask.dtype == torch.bool:
                 logging.warning(
@@ -223,7 +200,6 @@
                 mask = key_padding_mask if mask is None else mask + key_padding_mask
 
             x = scaled_dot_product_attention(q=q, k=k, v=v, att_mask=mask)
->>>>>>> 6b276639
 
         else:
             q_landmarks = self.landmark_pooling(q)
