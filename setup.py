#!/usr/bin/env python3

# Copyright (c) Facebook, Inc. and its affiliates. All rights reserved.
#
# This source code is licensed under the BSD license found in the
# LICENSE file in the root directory of this source tree.

import datetime
import distutils.command.clean
import glob
import importlib.util
import json
import os
import platform
import re
import shlex
import shutil
import subprocess
import sys
from pathlib import Path
from typing import List, Optional

import setuptools
import torch
from torch.utils.cpp_extension import (
    CUDA_HOME,
    ROCM_HOME,
    BuildExtension,
    CppExtension,
    CUDAExtension,
)

this_dir = os.path.dirname(__file__)
pt_attn_compat_file_path = os.path.join(
    this_dir, "xformers", "ops", "fmha", "torch_attention_compat.py"
)

# Define the module name
module_name = "torch_attention_compat"

# Load the module
spec = importlib.util.spec_from_file_location(module_name, pt_attn_compat_file_path)
assert spec is not None
attn_compat_module = importlib.util.module_from_spec(spec)
sys.modules[module_name] = attn_compat_module
assert spec.loader is not None
spec.loader.exec_module(attn_compat_module)


def get_extra_nvcc_flags_for_build_type(cuda_version: int) -> List[str]:
    build_type = os.environ.get("XFORMERS_BUILD_TYPE", "RelWithDebInfo").lower()
    if build_type == "relwithdebinfo":
        if cuda_version >= 1201 and cuda_version < 1202:
            print(
                "Looks like we are using CUDA 12.1 which segfaults when provided with"
                " the -generate-line-info flag. Disabling it."
            )
            return []
        return ["--generate-line-info"]
    elif build_type == "release":
        return []
    else:
        raise ValueError(f"Unknown build type: {build_type}")


def fetch_requirements():
    with open("requirements.txt") as f:
        reqs = f.read().strip().split("\n")
    return reqs


def get_local_version_suffix() -> str:
    if not (Path(__file__).parent / ".git").is_dir():
        # Most likely installing from a source distribution
        return ""
    date_suffix = datetime.datetime.now().strftime("%Y%m%d")
    git_hash = subprocess.check_output(
        ["git", "rev-parse", "--short", "HEAD"], cwd=Path(__file__).parent
    ).decode("ascii")[:-1]
    return f"+{git_hash}.d{date_suffix}"


def get_flash_version() -> str:
    flash_dir = Path(__file__).parent / "third_party" / "flash-attention"
    try:
        return subprocess.check_output(
            ["git", "describe", "--tags", "--always"],
            cwd=flash_dir,
        ).decode("ascii")[:-1]
    except subprocess.CalledProcessError:
        version = flash_dir / "version.txt"
        if version.is_file():
            return version.read_text().strip()
        return "v?"


def generate_version_py(version: str) -> str:
    content = "# noqa: C801\n"
    content += f'__version__ = "{version}"\n'
    tag = os.getenv("GIT_TAG")
    if tag is not None:
        content += f'git_tag = "{tag}"\n'
    return content


def symlink_package(name: str, path: Path, is_building_wheel: bool) -> None:
    cwd = Path(__file__).resolve().parent
    path_from = cwd / path
    path_to = os.path.join(cwd, *name.split("."))

    try:
        if os.path.islink(path_to):
            os.unlink(path_to)
        elif os.path.isdir(path_to):
            shutil.rmtree(path_to)
        else:
            os.remove(path_to)
    except FileNotFoundError:
        pass
    # OSError: [WinError 1314] A required privilege is not held by the client
    # Windows requires special permission to symlink. Fallback to copy
    # When building wheels for linux 3.7 and 3.8, symlinks are not included
    # So we force a copy, see #611
    use_symlink = os.name != "nt" and not is_building_wheel
    if use_symlink:
        os.symlink(src=path_from, dst=path_to)
    else:
        shutil.copytree(src=path_from, dst=path_to)


def get_cuda_version(cuda_dir) -> int:
    nvcc_bin = "nvcc" if cuda_dir is None else cuda_dir + "/bin/nvcc"
    raw_output = subprocess.check_output([nvcc_bin, "-V"], universal_newlines=True)
    output = raw_output.split()
    release_idx = output.index("release") + 1
    release = output[release_idx].split(".")
    bare_metal_major = int(release[0])
    bare_metal_minor = int(release[1][0])

    assert bare_metal_minor < 100
    return bare_metal_major * 100 + bare_metal_minor


def get_hip_version(rocm_dir) -> Optional[str]:
    hipcc_bin = "hipcc" if rocm_dir is None else os.path.join(rocm_dir, "bin", "hipcc")
    try:
        raw_output = subprocess.check_output(
            [hipcc_bin, "--version"], universal_newlines=True
        )
    except Exception as e:
        print(
            f"hip installation not found: {e} ROCM_PATH={os.environ.get('ROCM_PATH')}"
        )
        return None
    for line in raw_output.split("\n"):
        if "HIP version" in line:
            return line.split()[-1]
    return None


def get_flash_attention_nvcc_archs_flags(cuda_version: int):
    # XXX: Not supported on windows for cuda<12
    # https://github.com/Dao-AILab/flash-attention/issues/345
    if platform.system() != "Linux" and cuda_version < 1200:
        return []
    # Figure out default archs to target
    DEFAULT_ARCHS_LIST = ""
    if cuda_version >= 1108:
        DEFAULT_ARCHS_LIST = "8.0;8.6;9.0"
    elif cuda_version > 1100:
        DEFAULT_ARCHS_LIST = "8.0;8.6"
    elif cuda_version == 1100:
        DEFAULT_ARCHS_LIST = "8.0"
    else:
        return []

    if os.getenv("XFORMERS_DISABLE_FLASH_ATTN", "0") != "0":
        return []

    # Supports `9.0`, `9.0+PTX`, `9.0a+PTX` etc...
    PARSE_CUDA_ARCH_RE = re.compile(
        r"(?P<major>[0-9]+)\.(?P<minor>[0-9])(?P<suffix>[a-zA-Z]{0,1})(?P<ptx>\+PTX){0,1}"
    )
    archs_list = os.environ.get("TORCH_CUDA_ARCH_LIST", DEFAULT_ARCHS_LIST)
    nvcc_archs_flags = []
    for arch in archs_list.replace(" ", ";").split(";"):
        match = PARSE_CUDA_ARCH_RE.match(arch)
        assert match is not None, f"Invalid sm version: {arch}"
        num = 10 * int(match.group("major")) + int(match.group("minor"))
        # Need at least Sm80
        if num < 80:
            continue
        # Sm90 requires nvcc 11.8+
        if num >= 90 and cuda_version < 1108:
            continue
        suffix = match.group("suffix")
        nvcc_archs_flags.append(
            f"-gencode=arch=compute_{num}{suffix},code=sm_{num}{suffix}"
        )
        if match.group("ptx") is not None:
            nvcc_archs_flags.append(
                f"-gencode=arch=compute_{num}{suffix},code=compute_{num}{suffix}"
            )

    return nvcc_archs_flags


def get_flash_attention_extensions(cuda_version: int, extra_compile_args):
    nvcc_archs_flags = get_flash_attention_nvcc_archs_flags(cuda_version)

    if not nvcc_archs_flags:
        return []

    flash_root = os.path.join(this_dir, "third_party", "flash-attention")
    cutlass_inc = os.path.join(flash_root, "csrc", "cutlass", "include")
    if not os.path.exists(flash_root) or not os.path.exists(cutlass_inc):
        raise RuntimeError(
            "flashattention submodule not found. Did you forget "
            "to run `git submodule update --init --recursive` ?"
        )

    sources = ["csrc/flash_attn/flash_api.cpp"]
    for f in glob.glob(os.path.join(flash_root, "csrc", "flash_attn", "src", "*.cu")):
        if "hdim224" in Path(f).name:
            continue
        sources.append(str(Path(f).relative_to(flash_root)))
    common_extra_compile_args = ["-DFLASHATTENTION_DISABLE_ALIBI"]
    return [
        CUDAExtension(
            name="xformers._C_flashattention",
            sources=[os.path.join(flash_root, path) for path in sources],
            extra_compile_args={
                "cxx": extra_compile_args.get("cxx", []) + common_extra_compile_args,
                "nvcc": extra_compile_args.get("nvcc", [])
                + [
                    "-O3",
                    "-std=c++17",
                    "-U__CUDA_NO_HALF_OPERATORS__",
                    "-U__CUDA_NO_HALF_CONVERSIONS__",
                    "-U__CUDA_NO_HALF2_OPERATORS__",
                    "-U__CUDA_NO_BFLOAT16_CONVERSIONS__",
                    "--expt-relaxed-constexpr",
                    "--expt-extended-lambda",
                    "--use_fast_math",
                    "--ptxas-options=-v",
                ]
                + nvcc_archs_flags
                + common_extra_compile_args
                + get_extra_nvcc_flags_for_build_type(cuda_version),
            },
            include_dirs=[
                p.absolute()
                for p in [
                    Path(flash_root) / "csrc" / "flash_attn",
                    Path(flash_root) / "csrc" / "flash_attn" / "src",
                    Path(flash_root) / "csrc" / "cutlass" / "include",
                ]
            ],
        )
    ]


def rename_cpp_cu(cpp_files):
    for entry in cpp_files:
        shutil.copy(entry, os.path.splitext(entry)[0] + ".cu")


def get_extensions():
    extensions_dir = os.path.join("xformers", "csrc")

    sources = glob.glob(os.path.join(extensions_dir, "**", "*.cpp"), recursive=True)
    source_cuda = glob.glob(os.path.join(extensions_dir, "**", "*.cu"), recursive=True)
    fmha_source_cuda = glob.glob(
        os.path.join(extensions_dir, "**", "fmha", "**", "*.cu"), recursive=True
    )
    exclude_files = ["small_k.cu", "decoder.cu", "attention_cutlass_rand_uniform.cu"]
    fmha_source_cuda = [
        c
        for c in fmha_source_cuda
        if not any(exclude_file in c for exclude_file in exclude_files)
    ]

    source_hip = glob.glob(
        os.path.join(extensions_dir, "attention", "hip_fmha", "**", "*.cpp"),
        recursive=True,
    )
    source_hip_generated = glob.glob(
        os.path.join(extensions_dir, "attention", "hip_fmha", "**", "*.cu"),
        recursive=True,
    )
    # avoid the temporary .cu files generated under xformers/csrc/attention/hip_fmha
    source_cuda = list(set(source_cuda) - set(source_hip_generated))
    sources = list(set(sources) - set(source_hip))

    sputnik_dir = os.path.join(this_dir, "third_party", "sputnik")

    xformers_pt_cutlass_attn = os.getenv("XFORMERS_PT_CUTLASS_ATTN")
    # By default, we try to link to torch internal CUTLASS attention implementation
    # and silently switch to local CUTLASS attention build if no compatibility
    # If we force 'torch CUTLASS switch' then setup will fail when no compatibility
    if (
        xformers_pt_cutlass_attn is None or xformers_pt_cutlass_attn == "1"
    ) and attn_compat_module.is_pt_cutlass_compatible(
        force=xformers_pt_cutlass_attn == "1"
    ):
        source_cuda = list(set(source_cuda) - set(fmha_source_cuda))

    cutlass_dir = os.path.join(this_dir, "third_party", "cutlass", "include")
    cutlass_util_dir = os.path.join(
        this_dir, "third_party", "cutlass", "tools", "util", "include"
    )
    cutlass_examples_dir = os.path.join(this_dir, "third_party", "cutlass", "examples")
    if not os.path.exists(cutlass_dir):
        raise RuntimeError(
            f"CUTLASS submodule not found at {cutlass_dir}. "
            "Did you forget to run "
            "`git submodule update --init --recursive` ?"
        )

    extension = CppExtension

    define_macros = []

    extra_compile_args = {"cxx": ["-O3", "-std=c++17"]}
    if sys.platform == "win32":
        define_macros += [("xformers_EXPORTS", None)]
        extra_compile_args["cxx"].extend(
            ["/MP", "/Zc:lambda", "/Zc:preprocessor", "/Zc:__cplusplus"]
        )
    elif "OpenMP not found" not in torch.__config__.parallel_info():
        extra_compile_args["cxx"].append("-fopenmp")

    include_dirs = [extensions_dir]
    ext_modules = []
    cuda_version = None
    hip_version = None
    flash_version = "0.0.0"
    use_pt_flash = False

    if (
        (torch.cuda.is_available() and ((CUDA_HOME is not None)))
        or os.getenv("FORCE_CUDA", "0") == "1"
        or os.getenv("TORCH_CUDA_ARCH_LIST", "") != ""
    ):
        cuda_version = get_cuda_version(CUDA_HOME)
        extension = CUDAExtension
        sources += source_cuda
        include_dirs += [
            sputnik_dir,
            cutlass_dir,
            cutlass_util_dir,
            cutlass_examples_dir,
        ]
        nvcc_flags = [
            "-DHAS_PYTORCH",
            "--use_fast_math",
            "-U__CUDA_NO_HALF_OPERATORS__",
            "-U__CUDA_NO_HALF_CONVERSIONS__",
            "--extended-lambda",
            "-D_ENABLE_EXTENDED_ALIGNED_STORAGE",
            "-std=c++17",
        ] + get_extra_nvcc_flags_for_build_type(cuda_version)
        if os.getenv("XFORMERS_ENABLE_DEBUG_ASSERTIONS", "0") != "1":
            nvcc_flags.append("-DNDEBUG")
        nvcc_flags += shlex.split(os.getenv("NVCC_FLAGS", ""))
        if cuda_version >= 1102:
            nvcc_flags += [
                "--threads",
                "4",
                "--ptxas-options=-v",
            ]
        if sys.platform == "win32":
            nvcc_flags += [
                "-Xcompiler",
                "/Zc:lambda",
                "-Xcompiler",
                "/Zc:preprocessor",
                "-Xcompiler",
                "/Zc:__cplusplus",
            ]
        extra_compile_args["nvcc"] = nvcc_flags

        flash_extensions = []
        xformers_pt_flash_attn = os.getenv("XFORMERS_PT_FLASH_ATTN")

        # check if the current device supports flash_attention
        nvcc_archs_flags = get_flash_attention_nvcc_archs_flags(cuda_version)
        if not nvcc_archs_flags:
            if xformers_pt_flash_attn == "1":
                raise ValueError(
                    "Current Torch Flash-Attention is not available on this device"
                )
        else:
            # By default, we try to link to torch internal flash attention implementation
            # and silently switch to local flash attention build if no compatibility
            # If we force 'torch FA switch' then setup will fail when no compatibility
            if (
                xformers_pt_flash_attn is None or xformers_pt_flash_attn == "1"
            ) and attn_compat_module.is_pt_flash_compatible(
                force=xformers_pt_flash_attn == "1"
            ):
                flash_version = torch.nn.attention._get_flash_version() + "-pt"
                use_pt_flash = True
            else:
                flash_extensions = get_flash_attention_extensions(
                    cuda_version=cuda_version, extra_compile_args=extra_compile_args
                )
                if flash_extensions:
                    flash_version = get_flash_version()

        ext_modules += flash_extensions

        # NOTE: This should not be applied to Flash-Attention
        # see https://github.com/Dao-AILab/flash-attention/issues/359
        extra_compile_args["nvcc"] += [
            # Workaround for a regression with nvcc > 11.6
            # See https://github.com/facebookresearch/xformers/issues/712
            "--ptxas-options=-O2",
            "--ptxas-options=-allow-expensive-optimizations=true",
        ]
<<<<<<< HEAD
    elif torch.version.hip and (
        torch.cuda.is_available() or os.getenv("HIP_ARCHITECTURES", "") != ""
    ):
=======
    elif torch.cuda.is_available() and torch.version.hip:
        disable_hd256_hip_fmha = os.getenv("DISABLE_HD256_HIP_FMHA", "0")
        if disable_hd256_hip_fmha == "1":
            source_hip_maxk_256 = []
            for ff in source_hip:
                if ff.endswith("maxk_256.cpp"):
                    source_hip_maxk_256 += [ff]
            source_hip = list(set(source_hip) - set(source_hip_maxk_256))

>>>>>>> e3900ba0
        rename_cpp_cu(source_hip)
        hip_version = get_hip_version(ROCM_HOME)

        source_hip_cu = []
        for ff in source_hip:
            source_hip_cu += [ff.replace(".cpp", ".cu")]

        extension = CUDAExtension
        sources += source_hip_cu
        include_dirs += [
            Path(this_dir) / "xformers" / "csrc" / "attention" / "hip_fmha"
        ]

        include_dirs += [
            Path(this_dir) / "third_party" / "composable_kernel_tiled" / "include"
        ]

        use_rtn_bf16_convert = os.getenv("ENABLE_HIP_FMHA_RTN_BF16_CONVERT", "0")

        generator_flag = []
        if disable_hd256_hip_fmha == "1":
            generator_flag += ["-DFMHA_SUPPORT_MAX_HEADDIM_128=1"]

        cc_flag = ["-DBUILD_PYTHON_PACKAGE"]
<<<<<<< HEAD

        arch_list = os.getenv("HIP_ARCHITECTURES", "native").split()
=======
        if use_rtn_bf16_convert == "1":
            cc_flag += ["-DCK_TILE_FLOAT_TO_BFLOAT16_DEFAULT=0"]
>>>>>>> e3900ba0

        extra_compile_args = {
            "cxx": ["-O3", "-std=c++17"] + generator_flag,
            "nvcc": [
                "-O3",
                "-std=c++17",
                *[f"--offload-arch={arch}" for arch in arch_list],
                "-U__CUDA_NO_HALF_OPERATORS__",
                "-U__CUDA_NO_HALF_CONVERSIONS__",
                "-DCK_TILE_FMHA_FWD_FAST_EXP2=1",
                "-fgpu-flush-denormals-to-zero",
                "-Werror",
                "-Woverloaded-virtual",
                "-mllvm",
                "-enable-post-misched=0",
            ]
            + generator_flag
            + cc_flag,
        }

    ext_modules.append(
        extension(
            "xformers._C",
            sorted(sources),
            include_dirs=[os.path.abspath(p) for p in include_dirs],
            define_macros=define_macros,
            extra_compile_args=extra_compile_args,
        )
    )

    return ext_modules, {
        "version": {
            "cuda": cuda_version,
            "hip": hip_version,
            "torch": torch.__version__,
            "python": platform.python_version(),
            "flash": flash_version,
            "use_torch_flash": use_pt_flash,
        },
        "env": {
            k: os.environ.get(k)
            for k in [
                "TORCH_CUDA_ARCH_LIST",
                "PYTORCH_ROCM_ARCH",
                "XFORMERS_BUILD_TYPE",
                "XFORMERS_ENABLE_DEBUG_ASSERTIONS",
                "NVCC_FLAGS",
                "XFORMERS_PACKAGE_FROM",
            ]
        },
    }


class clean(distutils.command.clean.clean):  # type: ignore
    def run(self):
        if os.path.exists(".gitignore"):
            with open(".gitignore", "r") as f:
                ignores = f.read()
                for wildcard in filter(None, ignores.split("\n")):
                    for filename in glob.glob(wildcard):
                        try:
                            os.remove(filename)
                        except OSError:
                            shutil.rmtree(filename, ignore_errors=True)

        # It's an old-style class in Python 2.7...
        distutils.command.clean.clean.run(self)


class BuildExtensionWithExtraFiles(BuildExtension):
    def __init__(self, *args, **kwargs) -> None:
        self.xformers_build_metadata = kwargs.pop("extra_files")
        self.pkg_name = "xformers"
        super().__init__(*args, **kwargs)

    def build_extensions(self) -> None:
        super().build_extensions()
        for filename, content in self.xformers_build_metadata.items():
            with open(
                os.path.join(self.build_lib, self.pkg_name, filename), "w+"
            ) as fp:
                fp.write(content)

    def copy_extensions_to_source(self) -> None:
        """
        Used for `pip install -e .`
        Copies everything we built back into the source repo
        """
        build_py = self.get_finalized_command("build_py")
        package_dir = build_py.get_package_dir(self.pkg_name)

        for filename in self.xformers_build_metadata.keys():
            inplace_file = os.path.join(package_dir, filename)
            regular_file = os.path.join(self.build_lib, self.pkg_name, filename)
            self.copy_file(regular_file, inplace_file, level=self.verbose)
        super().copy_extensions_to_source()


if __name__ == "__main__":
    if os.getenv("BUILD_VERSION"):  # In CI
        version = os.getenv("BUILD_VERSION", "0.0.0")
    else:
        version_txt = os.path.join(this_dir, "version.txt")
        with open(version_txt) as f:
            version = f.readline().strip()
        version += get_local_version_suffix()

    is_building_wheel = "bdist_wheel" in sys.argv
    # Embed a fixed version of flash_attn
    # NOTE: The correct way to do this would be to use the `package_dir`
    # parameter in `setuptools.setup`, but this does not work when
    # developing in editable mode
    # See: https://github.com/pypa/pip/issues/3160 (closed, but not fixed)
    symlink_package(
        "xformers._flash_attn",
        Path("third_party") / "flash-attention" / "flash_attn",
        is_building_wheel,
    )
    extensions, extensions_metadata = get_extensions()
    setuptools.setup(
        name="xformers",
        description="XFormers: A collection of composable Transformer building blocks.",
        version=version,
        install_requires=fetch_requirements(),
        packages=setuptools.find_packages(exclude=("tests*", "benchmarks*")),
        ext_modules=extensions,
        cmdclass={
            "build_ext": BuildExtensionWithExtraFiles.with_options(
                no_python_abi_suffix=True,
                extra_files={
                    "cpp_lib.json": json.dumps(extensions_metadata),
                    "version.py": generate_version_py(version),
                },
            ),
            "clean": clean,
        },
        url="https://facebookresearch.github.io/xformers/",
        python_requires=">=3.7",
        author="Facebook AI Research",
        author_email="oncall+xformers@xmail.facebook.com",
        long_description="XFormers: A collection of composable Transformer building blocks."
        + "XFormers aims at being able to reproduce most architectures in the Transformer-family SOTA,"
        + "defined as compatible and combined building blocks as opposed to monolithic models",
        long_description_content_type="text/markdown",
        classifiers=[
            "Programming Language :: Python :: 3.7",
            "Programming Language :: Python :: 3.8",
            "Programming Language :: Python :: 3.9",
            "Programming Language :: Python :: 3.10",
            "License :: OSI Approved :: BSD License",
            "Topic :: Scientific/Engineering :: Artificial Intelligence",
            "Operating System :: OS Independent",
        ],
        zip_safe=False,
    )<|MERGE_RESOLUTION|>--- conflicted
+++ resolved
@@ -418,12 +418,9 @@
             "--ptxas-options=-O2",
             "--ptxas-options=-allow-expensive-optimizations=true",
         ]
-<<<<<<< HEAD
     elif torch.version.hip and (
         torch.cuda.is_available() or os.getenv("HIP_ARCHITECTURES", "") != ""
     ):
-=======
-    elif torch.cuda.is_available() and torch.version.hip:
         disable_hd256_hip_fmha = os.getenv("DISABLE_HD256_HIP_FMHA", "0")
         if disable_hd256_hip_fmha == "1":
             source_hip_maxk_256 = []
@@ -432,7 +429,6 @@
                     source_hip_maxk_256 += [ff]
             source_hip = list(set(source_hip) - set(source_hip_maxk_256))
 
->>>>>>> e3900ba0
         rename_cpp_cu(source_hip)
         hip_version = get_hip_version(ROCM_HOME)
 
@@ -450,20 +446,16 @@
             Path(this_dir) / "third_party" / "composable_kernel_tiled" / "include"
         ]
 
-        use_rtn_bf16_convert = os.getenv("ENABLE_HIP_FMHA_RTN_BF16_CONVERT", "0")
-
         generator_flag = []
         if disable_hd256_hip_fmha == "1":
             generator_flag += ["-DFMHA_SUPPORT_MAX_HEADDIM_128=1"]
 
         cc_flag = ["-DBUILD_PYTHON_PACKAGE"]
-<<<<<<< HEAD
-
-        arch_list = os.getenv("HIP_ARCHITECTURES", "native").split()
-=======
+        use_rtn_bf16_convert = os.getenv("ENABLE_HIP_FMHA_RTN_BF16_CONVERT", "0")
         if use_rtn_bf16_convert == "1":
             cc_flag += ["-DCK_TILE_FLOAT_TO_BFLOAT16_DEFAULT=0"]
->>>>>>> e3900ba0
+
+        arch_list = os.getenv("HIP_ARCHITECTURES", "native").split()
 
         extra_compile_args = {
             "cxx": ["-O3", "-std=c++17"] + generator_flag,
