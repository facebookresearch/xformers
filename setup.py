--- conflicted
+++ resolved
@@ -540,7 +540,6 @@
 
         # NOTE: This should not be applied to Flash-Attention
         # see https://github.com/Dao-AILab/flash-attention/issues/359
-<<<<<<< HEAD
         extra_compile_args["nvcc"] += [
             # Workaround for a regression with nvcc > 11.6
             # See https://github.com/facebookresearch/xformers/issues/712
@@ -548,18 +547,6 @@
             "--ptxas-options=-allow-expensive-optimizations=true",
         ]
     elif torch.version.hip and os.getenv("XFORMERS_CK_FLASH_ATTN", "1") == "1" and (
-=======
-        if (
-            "--device-debug" not in nvcc_flags and "-G" not in nvcc_flags
-        ):  # (incompatible with -G)
-            extra_compile_args["nvcc"] += [
-                # Workaround for a regression with nvcc > 11.6
-                # See https://github.com/facebookresearch/xformers/issues/712
-                "--ptxas-options=-O2",
-                "--ptxas-options=-allow-expensive-optimizations=true",
-            ]
-    elif torch.version.hip and (
->>>>>>> 8fc8ec5a
         torch.cuda.is_available() or os.getenv("HIP_ARCHITECTURES", "") != ""
     ):
         rename_cpp_cu(source_hip)
