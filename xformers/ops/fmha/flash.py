--- conflicted
+++ resolved
@@ -71,11 +71,7 @@
 
     FLASH_VERSION = flash_attn.__version__
     FLASH_VER_MIN = parse_version("2.7.1")
-<<<<<<< HEAD
     FLASH_VER_LAST = parse_version("2.8.4")  # last supported, inclusive
-=======
-    FLASH_VER_LAST = parse_version("2.8.3")  # last supported, inclusive
->>>>>>> 5146f2ab
     flash_ver_parsed = parse_version(FLASH_VERSION)
     if (
         flash_ver_parsed < FLASH_VER_MIN or flash_ver_parsed > FLASH_VER_LAST
