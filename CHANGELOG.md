--- conflicted
+++ resolved
@@ -5,13 +5,11 @@
 and this project adheres to [Semantic Versioning](https://semver.org/spec/v2.0.0.html).
 
 ## TBD
-<<<<<<< HEAD
 ### Added
 - Compositional Attention [#41]
-=======
+
 ### Fixed
 - bugfix Favor, single feature map [#183]
->>>>>>> c16078b5
 
 ## [0.0.8] - 2022-01-07
 ### Fixed
