--- conflicted
+++ resolved
@@ -7,11 +7,7 @@
 
 import torch
 
-<<<<<<< HEAD
 from ..common import get_xformers_operator, register_operator
-from .common import AttentionBwOpBase, AttentionFwOpBase, Context, Gradients, Inputs
-=======
-from ..common import get_xformers_operator
 from .common import (
     AttentionBwOpBase,
     AttentionFwOpBase,
@@ -20,7 +16,6 @@
     Inputs,
     bmk2bmhk,
 )
->>>>>>> 82d95329
 
 
 def _bmhk2bmk_contiguous(tensor) -> torch.Tensor:
@@ -32,16 +27,7 @@
     )
 
 
-<<<<<<< HEAD
-def _bmk2bmhk(tensor, num_heads: int) -> torch.Tensor:
-    return tensor.reshape([-1, num_heads, tensor.shape[1], tensor.shape[2]]).permute(
-        (0, 2, 1, 3)
-    )
-
-
 @register_operator
-=======
->>>>>>> 82d95329
 class FwOp(AttentionFwOpBase):
     """An operator optimized for very small values of K (``K <= 32``) \
         and f32 pre-Ampere as it does not use TensorCores.
