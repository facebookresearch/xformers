--- conflicted
+++ resolved
@@ -290,7 +290,6 @@
     return out.permute((0, 2, 1, 3))
 
 
-<<<<<<< HEAD
 def ref_attention_splitk_bmhk(q, k, v, attn_bias, scale=None, split_k=None, dtype=None) -> torch.Tensor:
     assert q.ndim == 4
 
@@ -470,8 +469,6 @@
     return seqlens_q, seqlens_k
 
 
-=======
->>>>>>> 4a1cea0d
 def _rand_partition(r: random.Random, total: int, n: int) -> List[int]:
     # returns list of n nonnegative integers summing to total
     idx = {0, total}
@@ -1704,7 +1701,6 @@
         return "mq"
     return f"gqa{kv_heads}"
 
-<<<<<<< HEAD
 @pytest.mark.parametrize("dtype", ["f32"])
 @pytest.mark.parametrize("kv_heads", [None, 1, 2], ids=_kv_heads_label)
 @pytest.mark.parametrize("n_heads", [16])
@@ -1758,8 +1754,6 @@
     )
 
 
-=======
->>>>>>> 4a1cea0d
 @pytest.mark.parametrize("op", [fmha.ck_decoder.FwOp])
 # @pytest.mark.parametrize("kv_heads", [None, 1, 2], ids=_kv_heads_label)
 # @pytest.mark.parametrize("bsz,n_heads", [(1, 1), (1, 16), (1, 32), (8, 1), (4, 8)])
@@ -1830,15 +1824,12 @@
         q, k, v, attn_bias, op=op
     )
 
-<<<<<<< HEAD
     # attn_bias_tensor = attn_bias.materialize(shape=(q.shape[0], 1, q.shape[1], k.shape[1]), device=q.device, dtype=dtype_)
     # print(f"{k_seqlen=}")
     # torch.set_printoptions(threshold=None, edgeitems=256)
     # print(f"{attn_bias_tensor.shape=} {attn_bias_tensor=}")
 
-=======
     ref_output = ref_attention(q, k, v, attn_bias)
->>>>>>> 4a1cea0d
 
     assert_allclose(
         decoder_output.float(),
@@ -1847,7 +1838,6 @@
         rtol=fmha.ck_decoder.FwOp.ERROR_RTOL[dtype_],
     )
 
-<<<<<<< HEAD
 
 @pytest.mark.parametrize("op", [fmha.forward_splitk.FwOp_S1, fmha.forward_splitk.FwOp_S2])
 @pytest.mark.parametrize("dtype", ["f16"])
@@ -1877,8 +1867,6 @@
     )
 
 
-=======
->>>>>>> 4a1cea0d
 def test_attn_bias_from_seqlens() -> None:
     bias = fmha.attn_bias.BlockDiagonalMask.from_seqlens([3, 5, 1])
     out = bias.split(torch.randn([1, 3 + 5 + 1, 16]))
