--- conflicted
+++ resolved
@@ -3,15 +3,9 @@
 # This source code is licensed under the BSD license found in the
 # LICENSE file in the root directory of this source tree.
 
-
-<<<<<<< HEAD
-import sys
-from typing import TYPE_CHECKING, Any, List, Optional, Set, Tuple
-=======
 import functools
 import sys
 from typing import Any, Callable, Dict, List, Optional, Set, Tuple, Type
->>>>>>> a565083b
 
 import torch
 import triton
