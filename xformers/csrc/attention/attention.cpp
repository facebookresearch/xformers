/*
 * Copyright (c) Meta Platforms, Inc. and affiliates.
 * All rights reserved.
 *
 * This source code is licensed under the BSD-style license found in the
 * LICENSE file in the root directory of this source tree.
 */
#include <torch/types.h>

TORCH_LIBRARY_FRAGMENT(xformers, m)
{
#if !defined(USE_ROCM)
    m.def(TORCH_SELECTIVE_SCHEMA(
        "xformers::efficient_attention_forward_small_k(Tensor query, Tensor key, Tensor value, "
        "bool compute_logsumexp, Tensor? attn_bias, float p) -> (Tensor, Tensor, int, int)"));
    m.def(TORCH_SELECTIVE_SCHEMA(
        "xformers::efficient_attention_forward_cutlass(Tensor query, Tensor key, Tensor value, "
        "Tensor? attn_bias, Tensor? seqstart_q, Tensor? seqstart_k, int? max_seqlen_q, float "
        "dropout_p, bool compute_logsumexp, int custom_mask_type, float? scale, Tensor? seqlen_k, "
        "int? window_size) -> (Tensor, Tensor, int, int)"));
    m.def(
        TORCH_SELECTIVE_SCHEMA("xformers::efficient_attention_forward_decoder(Tensor query, Tensor "
                               "key, Tensor value, Tensor seq_positions, float scale) -> Tensor"));
    m.def(TORCH_SELECTIVE_SCHEMA(
        "xformers::efficient_attention_backward_small_k(Tensor grad_out, Tensor query, Tensor key, "
        "Tensor value, Tensor logsumexp, Tensor output, Tensor? attn_bias, float p, int rng_seed, "
        "int rng_offset) -> (Tensor, Tensor, Tensor)"));
    m.def(TORCH_SELECTIVE_SCHEMA(
        "xformers::efficient_attention_backward_cutlass(Tensor grad_out, Tensor query, Tensor key, "
        "Tensor value, Tensor? bias, Tensor? cu_seqlens_q, Tensor? cu_seqlens_k, int max_seqlen_q, "
        "int max_seqlen_k, Tensor logsumexp, Tensor output, float dropout_p, int rng_seed, int "
        "rng_offset, int custom_mask_type, float? scale, int num_splits_key, int? window_size) -> "
        "(Tensor, Tensor, Tensor, Tensor)"));
    m.def(TORCH_SELECTIVE_SCHEMA("xformers::_temp_dropout(Tensor out, float p) -> Tensor"));
    m.def(TORCH_SELECTIVE_SCHEMA("xformers::_cutlass_rand_uniform(float p, Tensor out) -> Tensor"));
#endif
#if defined(USE_ROCM)
<<<<<<< HEAD
    m.def(TORCH_SELECTIVE_SCHEMA("xformers::efficient_attention_forward_ck(Tensor query, "
                                 "Tensor key, Tensor value, Tensor? attn_bias, Tensor? seqstart_q, "
                                 "Tensor? seqstart_k, int? max_seqlen_q, float dropout_p, "
                                 "bool compute_logsumexp, int custom_mask_type, float? scale, "
                                 "Tensor? seqlen_k) -> (Tensor, Tensor, int, int)"));
    m.def(TORCH_SELECTIVE_SCHEMA(
        "xformers::efficient_attention_forward_decoder_ck(Tensor query, "
        "Tensor key, Tensor value, Tensor? seq_positions, float scale) -> Tensor"));
    m.def(TORCH_SELECTIVE_SCHEMA(
        "xformers::efficient_attention_backward_ck(Tensor grad_out, Tensor query, Tensor key, "
        "Tensor value, Tensor? attn_bias, Tensor? seqstart_q, Tensor? seqstart_k, int? "
        "max_seqlen_q, Tensor? seqlen_k, Tensor logsumexp, Tensor output, float dropout_p, int "
        "rng_seed, int rng_offset, int custom_mask_type, float? scale) -> (Tensor, Tensor, Tensor, "
        "Tensor)"));
    m.def(TORCH_SELECTIVE_SCHEMA(
        "xformers::efficient_attention_forward_decoder_splitk_ck(Tensor query, Tensor key, Tensor "
        "value, Tensor? seq_positions, float scale, int split_k) -> Tensor"));
    m.def(TORCH_SELECTIVE_SCHEMA("xformers::_ck_rand_uniform(float p, Tensor out) -> Tensor"));
=======
#if defined(USE_CK_TILED_KERNEL)
  m.def(TORCH_SELECTIVE_SCHEMA(
      "xformers::efficient_attention_forward_ck(Tensor query, "
          "Tensor key, Tensor value, Tensor? attn_bias, Tensor? seqstart_q, "
          "Tensor? seqstart_k, int? max_seqlen_q, float dropout_p, "
          "bool compute_logsumexp, int custom_mask_type, float? scale, Tensor? seqlen_k, int? window_size) -> (Tensor, Tensor, int, int)"));
#else
  m.def(TORCH_SELECTIVE_SCHEMA(
      "xformers::efficient_attention_forward_ck(Tensor query, "
          "Tensor key, Tensor value, Tensor? attn_bias, Tensor? seqstart_q, "
          "Tensor? seqstart_k, int? max_seqlen_q, float dropout_p, "
          "bool compute_logsumexp, int custom_mask_type, float? scale, Tensor? seqlen_k) -> (Tensor, Tensor, int, int)"));
#endif
  m.def(TORCH_SELECTIVE_SCHEMA(
      "xformers::efficient_attention_forward_decoder_ck(Tensor query, "
          "Tensor key, Tensor value, Tensor? seq_positions, float scale) -> Tensor"));
  m.def(TORCH_SELECTIVE_SCHEMA(
      "xformers::efficient_attention_backward_ck(Tensor grad_out, Tensor query, Tensor key, Tensor value, Tensor? attn_bias, Tensor? seqstart_q, Tensor? seqstart_k, int? max_seqlen_q, Tensor? seqlen_k, Tensor logsumexp, Tensor output, float dropout_p, int rng_seed, int rng_offset, int custom_mask_type, float? scale) -> (Tensor, Tensor, Tensor, Tensor)"));
  m.def(TORCH_SELECTIVE_SCHEMA(
      "xformers::_ck_rand_uniform(float p, Tensor out) -> Tensor"));
>>>>>>> cbcc1964
#endif
}<|MERGE_RESOLUTION|>--- conflicted
+++ resolved
@@ -35,26 +35,7 @@
     m.def(TORCH_SELECTIVE_SCHEMA("xformers::_cutlass_rand_uniform(float p, Tensor out) -> Tensor"));
 #endif
 #if defined(USE_ROCM)
-<<<<<<< HEAD
-    m.def(TORCH_SELECTIVE_SCHEMA("xformers::efficient_attention_forward_ck(Tensor query, "
-                                 "Tensor key, Tensor value, Tensor? attn_bias, Tensor? seqstart_q, "
-                                 "Tensor? seqstart_k, int? max_seqlen_q, float dropout_p, "
-                                 "bool compute_logsumexp, int custom_mask_type, float? scale, "
-                                 "Tensor? seqlen_k) -> (Tensor, Tensor, int, int)"));
-    m.def(TORCH_SELECTIVE_SCHEMA(
-        "xformers::efficient_attention_forward_decoder_ck(Tensor query, "
-        "Tensor key, Tensor value, Tensor? seq_positions, float scale) -> Tensor"));
-    m.def(TORCH_SELECTIVE_SCHEMA(
-        "xformers::efficient_attention_backward_ck(Tensor grad_out, Tensor query, Tensor key, "
-        "Tensor value, Tensor? attn_bias, Tensor? seqstart_q, Tensor? seqstart_k, int? "
-        "max_seqlen_q, Tensor? seqlen_k, Tensor logsumexp, Tensor output, float dropout_p, int "
-        "rng_seed, int rng_offset, int custom_mask_type, float? scale) -> (Tensor, Tensor, Tensor, "
-        "Tensor)"));
-    m.def(TORCH_SELECTIVE_SCHEMA(
-        "xformers::efficient_attention_forward_decoder_splitk_ck(Tensor query, Tensor key, Tensor "
-        "value, Tensor? seq_positions, float scale, int split_k) -> Tensor"));
-    m.def(TORCH_SELECTIVE_SCHEMA("xformers::_ck_rand_uniform(float p, Tensor out) -> Tensor"));
-=======
+
 #if defined(USE_CK_TILED_KERNEL)
   m.def(TORCH_SELECTIVE_SCHEMA(
       "xformers::efficient_attention_forward_ck(Tensor query, "
@@ -72,9 +53,11 @@
       "xformers::efficient_attention_forward_decoder_ck(Tensor query, "
           "Tensor key, Tensor value, Tensor? seq_positions, float scale) -> Tensor"));
   m.def(TORCH_SELECTIVE_SCHEMA(
+      "xformers::efficient_attention_forward_decoder_splitk_ck(Tensor query, Tensor key, "
+      " Tensor value, Tensor? seq_positions, float scale, int split_k) -> Tensor"));
+  m.def(TORCH_SELECTIVE_SCHEMA(
       "xformers::efficient_attention_backward_ck(Tensor grad_out, Tensor query, Tensor key, Tensor value, Tensor? attn_bias, Tensor? seqstart_q, Tensor? seqstart_k, int? max_seqlen_q, Tensor? seqlen_k, Tensor logsumexp, Tensor output, float dropout_p, int rng_seed, int rng_offset, int custom_mask_type, float? scale) -> (Tensor, Tensor, Tensor, Tensor)"));
   m.def(TORCH_SELECTIVE_SCHEMA(
       "xformers::_ck_rand_uniform(float p, Tensor out) -> Tensor"));
->>>>>>> cbcc1964
 #endif
 }