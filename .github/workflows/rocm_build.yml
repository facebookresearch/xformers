name: rocm-build

on:
  push:
    branches:
      - develop
  pull_request:
    paths:
      - ".github/compute_wheel_version.py"
      - ".github/workflows/rocm_build.yml"
      - ".github/workflows/wheels_build.yml"
      - "setup.py"
      - "requirements*.txt"
      - "xformers/csrc/attention/hip_fmha/**"
      - "third_party/composable_kernel_tiled/**"
  workflow_dispatch:

jobs:
  build:
    strategy:
      fail-fast: false
      matrix:
        os: ['ubuntu-alola']
        python: ['3.11']
        torch_version: ['2.6.0']
        toolkit_type: ['rocm']
<<<<<<< HEAD
        toolkit_short_version: ['6.1', '6.2', '6.3']
=======
        toolkit_short_version: ['6.1', '6.2.4']
>>>>>>> 52f96c05

    uses: ./.github/workflows/wheels_build.yml
    if: github.repository == 'rocm/xformers'
    with:
      os: ${{ matrix.os }}
      python: ${{ matrix.python }}
      torch_version: ${{ matrix.torch_version }}
      toolkit_type: ${{ matrix.toolkit_type }}
      toolkit_short_version: ${{ matrix.toolkit_short_version }}
      artifact_tag: ${{ github.run_id }}

  clean:
    runs-on: 'ubuntu-alola'
    if: ${{ needs.build.result != 'skipped' }}
    needs: [build]
    steps:
      - name: Remove dangling Docker images
        run: |
          docker images -q -f dangling=true | xargs --no-run-if-empty docker rmi<|MERGE_RESOLUTION|>--- conflicted
+++ resolved
@@ -24,11 +24,7 @@
         python: ['3.11']
         torch_version: ['2.6.0']
         toolkit_type: ['rocm']
-<<<<<<< HEAD
-        toolkit_short_version: ['6.1', '6.2', '6.3']
-=======
         toolkit_short_version: ['6.1', '6.2.4']
->>>>>>> 52f96c05
 
     uses: ./.github/workflows/wheels_build.yml
     if: github.repository == 'rocm/xformers'
