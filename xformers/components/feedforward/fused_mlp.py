--- conflicted
+++ resolved
@@ -63,51 +63,4 @@
                 return self.mlp(inputs)
 
     except ImportError:
-<<<<<<< HEAD
-        logging.warning("Triton is not available, FusedMLP will not be enabled.")
-        _use_triton = False
-
-
-"""
-A MLP using fused linear layers + activation
-"""
-
-if _use_triton:
-
-    @dataclass
-    class FusedMlpConfig(FeedforwardConfig):
-        hidden_layer_multiplier: int
-
-    @register_feedforward("FusedMLP", FusedMlpConfig)
-    class FusedMLP(Feedforward):
-        def __init__(
-            self,
-            dim_model: int,
-            dropout: float,
-            activation: Activation,
-            hidden_layer_multiplier: int,
-            *args,
-            **kwargs
-        ):
-            super().__init__()
-
-            self.mlp = nn.Sequential(
-                # pyre-ignore[16]: TODO(T101400990): Pyre did not recognize
-                # the `FusedLinear` import.
-                FusedLinear(
-                    in_features=dim_model,
-                    out_features=hidden_layer_multiplier * dim_model,
-                    activation=activation,
-                    bias=True,
-                ),
-                nn.Dropout(dropout),
-                nn.Linear(hidden_layer_multiplier * dim_model, dim_model),
-                nn.Dropout(dropout),
-            )
-            self.requires_cuda = True
-
-        def forward(self, inputs: torch.Tensor) -> torch.Tensor:
-            return self.mlp(inputs)
-=======
-        logging.warning("Triton is not available, FusedMLP will not be enabled.")
->>>>>>> b7c61f8a
+        logging.warning("Triton is not available, FusedMLP will not be enabled.")