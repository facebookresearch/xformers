# Copyright (c) Facebook, Inc. and its affiliates. All rights reserved.
#
# This source code is licensed under the BSD license found in the
# LICENSE file in the root directory of this source tree.


from dataclasses import replace
from enum import Enum
from typing import Any, Iterable, List, Mapping, Optional, Set, Tuple, Union

import torch

from ..common import get_operator, register_operator
from . import attn_bias
from .attn_bias import (
    AttentionBias,
<<<<<<< HEAD
    AttentionBiasSubTensor,
=======
>>>>>>> 0f0bb9d9
    BlockDiagonalCausalFromBottomRightMask,
    BlockDiagonalCausalLocalAttentionFromBottomRightMask,
    BlockDiagonalCausalLocalAttentionMask,
    BlockDiagonalCausalLocalAttentionPaddedKeysMask,
    BlockDiagonalCausalMask,
    BlockDiagonalCausalWithOffsetGappyKeysMask,
    BlockDiagonalCausalWithOffsetPaddedKeysMask,
    BlockDiagonalGappyKeysMask,
    BlockDiagonalMask,
    BlockDiagonalPaddedKeysMask,
    LowerTriangularFromBottomRightLocalAttentionMask,
    LowerTriangularFromBottomRightMask,
    LowerTriangularMask,
    LowerTriangularMaskWithTensorBias,
    PagedBlockDiagonalCausalWithOffsetPaddedKeysMask,
    PagedBlockDiagonalGappyKeysMask,
    PagedBlockDiagonalPaddedKeysMask,
)
from .common import (
    AttentionBwOpBase,
    AttentionFwOpBase,
    check_lastdim_alignment_stride1,
    Context,
    Gradients,
    Inputs,
)


def _minimum_gemm_alignment(inp: Inputs) -> int:
    return 1


def _get_seqlen_info(
    inp: Inputs,
) -> Tuple[
    Optional[torch.Tensor], Optional[torch.Tensor], Optional[torch.Tensor], int, int
]:
    attn_bias = inp.attn_bias
    if isinstance(
        attn_bias,
        (
            BlockDiagonalMask,
            BlockDiagonalPaddedKeysMask,
            BlockDiagonalGappyKeysMask,
            PagedBlockDiagonalPaddedKeysMask,
            PagedBlockDiagonalGappyKeysMask,
        ),
    ):
        attn_bias.k_seqinfo.to(inp.query.device)
        attn_bias.q_seqinfo.to(inp.query.device)
        seqstart_k = attn_bias.k_seqinfo.seqstart
        seqstart_q = attn_bias.q_seqinfo.seqstart
        max_seqlen_q = attn_bias.q_seqinfo.max_seqlen
        max_seqlen_k = attn_bias.k_seqinfo.max_seqlen
        seqlen = (
            None
            if isinstance(attn_bias, BlockDiagonalMask)
            else attn_bias.k_seqinfo.seqlen
        )
    else:
        seqstart_k = None
        seqstart_q = None
        max_seqlen_q = -1
        max_seqlen_k = -1
        seqlen = None

    if isinstance(attn_bias, PagedBlockDiagonalGappyKeysMask):
        seqstart_k = attn_bias.k_seqinfo.seqstart[:-1]
        seqlen = seqlen - seqstart_k

    return seqstart_k, seqstart_q, seqlen, max_seqlen_q, max_seqlen_k


def _get_tensor_bias(
    attn_bias: Optional[Union[torch.Tensor, AttentionBias]],
) -> Optional[torch.Tensor]:
    if isinstance(attn_bias, LowerTriangularMaskWithTensorBias):
        return attn_bias._bias
    if isinstance(attn_bias, torch.Tensor):
        return attn_bias
    return None


def _check_bias_alignment(
    reasons: List[str], attn_bias: Optional[Union[torch.Tensor, AttentionBias]]
) -> None:
    attn_bias_tensor = _get_tensor_bias(attn_bias)
    if attn_bias_tensor is not None:
        alignment = 128 // torch.finfo(attn_bias_tensor.dtype).bits
        show_padding_hint = False
        for d in range(attn_bias_tensor.ndim - 1):
            if attn_bias_tensor.stride(d) % alignment != 0:
                reasons.append(
                    f"attn_bias.stride(-2) % {alignment} != 0 (attn_bias.stride() = {attn_bias_tensor.stride()})"
                )
                show_padding_hint = True
        if show_padding_hint:
            reasons.append(
                """\
HINT: To use an `attn_bias` with a sequence length that is not a multiple of 8, \
you need to ensure memory is aligned by slicing a bigger tensor. \
Example: use `attn_bias = torch.zeros([1, 1, 5, 8])[:,:,:,:5]` instead of `torch.zeros([1, 1, 5, 5])`"""
            )
        # We can have stride=0 sometimes if dimension=1
        if attn_bias_tensor.stride(-1) > 1:
            reasons.append(
                f"attn_bias.stride(-1) > 1 (attn_bias.stride() = {attn_bias_tensor.stride()}) - "
                "you should call `.contiguous()` on the bias"
            )


class _CustomMaskType(int, Enum):
    """
    (Matches CustomMaskType in C++.)
    """

    NoCustomMask = 0
    CausalFromTopLeft = 1
    CausalFromBottomRight = 2


def _custom_mask_type(bias: Optional[Union[torch.Tensor, AttentionBias]]) -> int:
    if isinstance(
        bias,
        (
            LowerTriangularMask,
            BlockDiagonalCausalMask,
            BlockDiagonalCausalLocalAttentionMask,
        ),
    ):
        return int(_CustomMaskType.CausalFromTopLeft)
    if isinstance(
        bias,
        (
            LowerTriangularFromBottomRightMask,
            LowerTriangularFromBottomRightLocalAttentionMask,
            attn_bias.BlockDiagonalCausalFromBottomRightMask,
            BlockDiagonalCausalWithOffsetPaddedKeysMask,
            BlockDiagonalCausalLocalAttentionPaddedKeysMask,
            BlockDiagonalCausalLocalAttentionFromBottomRightMask,
            PagedBlockDiagonalCausalWithOffsetPaddedKeysMask,
        ),
    ):
        return int(_CustomMaskType.CausalFromBottomRight)
    return int(_CustomMaskType.NoCustomMask)


@register_operator
class FwOp(AttentionFwOpBase):
    """xFormers' MHA kernel based on Composable Kernel."""

    OPERATOR = get_operator("xformers", "efficient_attention_forward_ck")
    SUPPORTED_DEVICES: Set[str] = {"cuda"}
    SUPPORTED_DTYPES: Set[torch.dtype] = {torch.half, torch.bfloat16}
    SUPPORTED_MAX_K = 512

    SUPPORTED_ATTN_BIAS_TYPES: Iterable[Any] = (
        type(None),
        torch.Tensor,
        LowerTriangularMask,
        LowerTriangularFromBottomRightMask,
        LowerTriangularFromBottomRightLocalAttentionMask,
        LowerTriangularMaskWithTensorBias,
        BlockDiagonalMask,
        BlockDiagonalCausalMask,
        BlockDiagonalCausalWithOffsetGappyKeysMask,
        BlockDiagonalCausalWithOffsetPaddedKeysMask,
        BlockDiagonalCausalLocalAttentionPaddedKeysMask,
        BlockDiagonalGappyKeysMask,
        BlockDiagonalPaddedKeysMask,
        BlockDiagonalCausalFromBottomRightMask,
        BlockDiagonalCausalLocalAttentionMask,
        BlockDiagonalCausalLocalAttentionFromBottomRightMask,
        PagedBlockDiagonalPaddedKeysMask,
        PagedBlockDiagonalCausalWithOffsetPaddedKeysMask,
        PagedBlockDiagonalGappyKeysMask,
    )

    SUPPORTS_DROPOUT = True
    SUPPORTS_CUSTOM_SCALE = True
    SUPPORTS_DIFFERENT_VALUE_EMBED = True
    SUPPORTS_PARTIAL = True
    SUPPORTS_BMGHK = True
    NAME = "ckF"

    ERROR_ATOL: Mapping[torch.dtype, float] = {
        torch.float: 3e-4,
        torch.half: 6e-3,
        torch.bfloat16: 2.8e-2,
    }
    ERROR_RTOL: Mapping[torch.dtype, float] = {
        torch.float: 2e-5,
        torch.half: 3e-3,
        torch.bfloat16: 2e-2,
    }

    _TEST_K: List[int] = [
        32,  # 64x64 kernel
        96,
        128,  # 64x128 kernel
        256,  # 64x128 with accumulation in gmem
        512,
    ]

    @classmethod
    def apply(
        cls, inp: Inputs, needs_gradient: bool
    ) -> Tuple[torch.Tensor, Optional[Context]]:
        if type(inp.attn_bias) not in FwOp.SUPPORTED_ATTN_BIAS_TYPES:
            raise NotImplementedError("Unsupported attn_bias type")
        if inp.query.ndim in [1, 2, 3]:
            raise NotImplementedError("Unsupported number of dimensions")
        if inp.query.ndim in [4]:
            return cls.apply_bmhk(inp, needs_gradient=needs_gradient)
        assert inp.query.ndim == 5, f"query has shape {inp.query.shape}"
        ctx: Optional[Context] = None

        # when the input is expanded 5-D, the group dimension has zero stride
        if inp.key.stride()[3] == 0:
            assert (
                inp.value.stride()[3] == 0
            ), "key and value should be expanded in the same way"
            k_shape = inp.key.size()
            k_stride = inp.key.stride()
            key = inp.key.as_strided(
                (k_shape[0], k_shape[1], k_shape[2], k_shape[4]),
                (k_stride[0], k_stride[1], k_stride[2], k_stride[4]),
            )
            v_shape = inp.value.size()
            v_stride = inp.value.stride()
            value = inp.value.as_strided(
                (v_shape[0], v_shape[1], v_shape[2], v_shape[4]),
                (v_stride[0], v_stride[1], v_stride[2], v_stride[4]),
            )
        else:
            key = inp.key.flatten(2, 3)
            value = inp.value.flatten(2, 3)

        [_, _, G, Hq, _] = inp.query.shape
        attn_bias_replace = inp.attn_bias
        if isinstance(inp.attn_bias, LowerTriangularMaskWithTensorBias):
            bias_tensor = _get_tensor_bias(inp.attn_bias)
            if bias_tensor is not None and bias_tensor.ndim == 5:
                attn_bias_replace = LowerTriangularMaskWithTensorBias(
                    bias_tensor.flatten(1, 2)
                )
        elif isinstance(inp.attn_bias, torch.Tensor) and inp.attn_bias.ndim == 5:
            attn_bias_replace = inp.attn_bias.flatten(1, 2)
        inp = replace(
            inp,
            query=inp.query.flatten(2, 3),
            key=key,
            value=value,
            attn_bias=attn_bias_replace,
        )
        out, ctx = cls.apply_bmhk(inp, needs_gradient=needs_gradient)
        out = out.unflatten(2, (G, Hq))
        if ctx is not None:
            lse = ctx.lse.unflatten(1, (G, Hq))
            ctx = replace(ctx, lse=lse, out=out)
        return out, ctx

    @classmethod
    def apply_bmhk(
        cls, inp: Inputs, needs_gradient: bool
    ) -> Tuple[torch.Tensor, Optional[Context]]:
        if type(inp.attn_bias) not in FwOp.SUPPORTED_ATTN_BIAS_TYPES:
            raise NotImplementedError("Unsupported attn_bias type")
        seqstart_k, seqstart_q, seqlen_k, max_seqlen_q, _ = _get_seqlen_info(inp)
        out, lse, rng_seed, rng_offset = cls.OPERATOR(
            query=inp.query,
            key=inp.key,
            value=inp.value,
            attn_bias=_get_tensor_bias(inp.attn_bias),
            seqstart_q=seqstart_q,
            seqstart_k=seqstart_k,
            max_seqlen_q=max_seqlen_q,
            dropout_p=inp.p,
            compute_logsumexp=needs_gradient,
            custom_mask_type=_custom_mask_type(inp.attn_bias),
            scale=inp.scale,
            seqlen_k=seqlen_k,
            window_size=(
                inp.attn_bias._window_size
                if isinstance(
                    inp.attn_bias,
                    (
                        BlockDiagonalCausalLocalAttentionMask,
                        BlockDiagonalCausalLocalAttentionFromBottomRightMask,
                        LowerTriangularFromBottomRightLocalAttentionMask,
                        BlockDiagonalCausalLocalAttentionPaddedKeysMask,
                    ),
                )
                else None
            ),
            block_tables=(
                inp.attn_bias.block_tables
                if isinstance(
                    inp.attn_bias,
                    (
                        PagedBlockDiagonalPaddedKeysMask,
                        PagedBlockDiagonalGappyKeysMask,
                    ),
                )
                else None
            ),
            page_size=(
                inp.attn_bias.page_size
                if isinstance(
                    inp.attn_bias,
                    (
                        PagedBlockDiagonalPaddedKeysMask,
                        PagedBlockDiagonalGappyKeysMask,
                    ),
                )
                else None
            ),
        )

        ctx: Optional[Context] = None
        if needs_gradient:
            ctx = Context(
                out=out,
                lse=lse,
                # cutlass forward is only compatible with cutlass backward if
                # dropout is used (because of the way RNG states are passed and the
                # way random numbers are generated during backward)
                op_bw=BwOp if inp.p != 0 else None,
            )
            if inp.p != 0:
                ctx.rng_state = torch.tensor(
                    [rng_seed, rng_offset], dtype=torch.int64, device="cpu"
                )
        return out, ctx

    @classmethod
    def not_supported_reasons(cls, d: Inputs) -> List[str]:
        reasons = super(FwOp, cls).not_supported_reasons(d)
        matmul_alignment_mn = _minimum_gemm_alignment(d)
        check_lastdim_alignment_stride1(reasons, "query", d.query, matmul_alignment_mn)
        check_lastdim_alignment_stride1(reasons, "value", d.value, matmul_alignment_mn)
        _check_bias_alignment(reasons, d.attn_bias)
        return reasons


@register_operator
class BwOp(AttentionBwOpBase):
    __doc__ = FwOp.__doc__

    OPERATOR = get_operator("xformers", "efficient_attention_backward_ck")
    SUPPORTED_DEVICES = FwOp.SUPPORTED_DEVICES
    SUPPORTED_DTYPES = FwOp.SUPPORTED_DTYPES
    SUPPORTED_MAX_K = 256
    SUPPORTED_ATTN_BIAS_TYPES: Iterable[Any] = (
        type(None),
        torch.Tensor,
        LowerTriangularMask,
        LowerTriangularFromBottomRightMask,
        LowerTriangularFromBottomRightLocalAttentionMask,
        # TODO: Fix handling of gradient through the fMHA autograd function
        # LowerTriangularMaskWithTensorBias,
        BlockDiagonalMask,
        BlockDiagonalCausalMask,
        attn_bias.BlockDiagonalCausalFromBottomRightMask,
        attn_bias.BlockDiagonalCausalLocalAttentionMask,
    )
    SUPPORTS_ATTN_BIAS_GRAD = True
    SUPPORTS_DROPOUT = FwOp.SUPPORTS_DROPOUT
    SUPPORTS_CUSTOM_SCALE = FwOp.SUPPORTS_CUSTOM_SCALE
    SUPPORTS_DIFFERENT_VALUE_EMBED = FwOp.SUPPORTS_DIFFERENT_VALUE_EMBED
    SUPPORTS_UNPADDED_LSE = True
    NAME = "ckB"

    _TEST_K: List[int] = [
        32,  # 64x64 kernel
        64,
        96,
        128,  # 64x128/128x128 kernel
        256,
    ]

    @classmethod
    def not_supported_reasons(cls, d: Inputs) -> List[str]:
        reasons = super(BwOp, cls).not_supported_reasons(d)
        matmul_alignment_mn = _minimum_gemm_alignment(d)

        check_lastdim_alignment_stride1(reasons, "query", d.query, matmul_alignment_mn)
        check_lastdim_alignment_stride1(reasons, "key", d.key, matmul_alignment_mn)
        check_lastdim_alignment_stride1(reasons, "value", d.value, matmul_alignment_mn)
        _check_bias_alignment(reasons, d.attn_bias)
        attn_bias_tensor = _get_tensor_bias(d.attn_bias)

        # Backprop of gradient through broadcasted bias is not supported
        if attn_bias_tensor is not None and attn_bias_tensor.requires_grad:
            # Don't forget that inputs are either in BMK or BMHK!
            if d.query.ndim == 3 and attn_bias_tensor.ndim == 3:
                expected_bias_shape = (*d.query.shape[:2], d.key.shape[1])
            else:
                # bias is B H Mq Mk
                expected_bias_shape = (
                    d.query.shape[0],
                    d.query.shape[2] if d.query.ndim == 4 else 1,
                    d.query.shape[1],
                    d.key.shape[1],
                )
            if tuple(attn_bias_tensor.shape) != expected_bias_shape:
                reasons.append(
                    "Broadcasting the `attn_bias` tensor is not supported "
                    f"(shape: {tuple(attn_bias_tensor.shape)}"
                    f"/ expected: {expected_bias_shape})"
                )

        return reasons

    @classmethod
    def apply(cls, ctx: Context, inp: Inputs, grad: torch.Tensor) -> Gradients:
        if type(inp.attn_bias) not in BwOp.SUPPORTED_ATTN_BIAS_TYPES:
            raise NotImplementedError("Unsupported attn_bias type")

        seqstart_k, seqstart_q, seqlen_k, max_seqlen_q, max_seqlen_k = _get_seqlen_info(
            inp
        )
        dtype = inp.query.dtype

        rng_seed = rng_offset = 0
        if inp.p != 0.0:
            if (
                ctx.rng_state is None
                or ctx.rng_state.dtype != torch.int64
                or ctx.rng_state.device.type != "cpu"
                or ctx.rng_state.shape != (2,)
            ):
                raise NotImplementedError(f"Invalid rng_state: {ctx.rng_state}")
            rng_seed, rng_offset = ctx.rng_state.tolist()

        (grad_q, grad_k, grad_v, grad_bias) = cls.OPERATOR(
            grad.to(dtype),
            inp.query,
            inp.key,
            inp.value,
            attn_bias=_get_tensor_bias(inp.attn_bias),
            seqstart_q=seqstart_q,
            seqstart_k=seqstart_k,
            max_seqlen_q=max_seqlen_q,
            max_seqlen_k=max_seqlen_k,
            seqlen_k=seqlen_k,
            logsumexp=ctx.lse,
            output=ctx.out.to(dtype),
            dropout_p=inp.p,
            # if not using dropout, seed and offset are irrelevant but still expected
            # in function signature so just pass 0
            # seed and offset could be None if a different FW op other than cutlass
            # was used.
            rng_seed=rng_seed,
            rng_offset=rng_offset,
            custom_mask_type=_custom_mask_type(inp.attn_bias),
            scale=inp.scale,
            window_size=(
                inp.attn_bias._window_size
                if isinstance(
                    inp.attn_bias,
                    (
                        BlockDiagonalCausalLocalAttentionMask,
                        BlockDiagonalCausalLocalAttentionFromBottomRightMask,
                        LowerTriangularFromBottomRightLocalAttentionMask,
                    ),
                )
                else None
            ),
        )

        # c++/CUDA implementation returns an uninitialized tensor if bias doesn't
        # require grad
        if not (
            isinstance(inp.attn_bias, torch.Tensor) and inp.attn_bias.requires_grad
        ):
            grad_bias = None

        return Gradients(dq=grad_q, dk=grad_k, dv=grad_v, db=grad_bias)<|MERGE_RESOLUTION|>--- conflicted
+++ resolved
@@ -14,10 +14,6 @@
 from . import attn_bias
 from .attn_bias import (
     AttentionBias,
-<<<<<<< HEAD
-    AttentionBiasSubTensor,
-=======
->>>>>>> 0f0bb9d9
     BlockDiagonalCausalFromBottomRightMask,
     BlockDiagonalCausalLocalAttentionFromBottomRightMask,
     BlockDiagonalCausalLocalAttentionMask,
