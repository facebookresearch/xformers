# Copyright (c) Facebook, Inc. and its affiliates. All rights reserved.
#
# This source code is licensed under the BSD license found in the
# LICENSE file in the root directory of this source tree.


import textwrap
from collections import deque
from typing import Any, List, Optional, Sequence, Tuple, Type, TypeVar

import torch

from . import attn_bias, ck, cutlass, flash, triton_splitk
from .common import AttentionBwOpBase, AttentionFwOpBase, Inputs

T = TypeVar("T", Type[AttentionFwOpBase], Type[AttentionBwOpBase])


def _format_inputs_description(inp: Inputs) -> str:
    return f"""query       : shape={tuple(inp.query.shape)} ({inp.query.dtype})
key         : shape={tuple(inp.key.shape)} ({inp.key.dtype})
value       : shape={tuple(inp.value.shape)} ({inp.value.dtype})
attn_bias   : {type(inp.attn_bias)}
p           : {inp.p}"""


def _ensure_op_supports_or_raise(exc_type, name: str, op, inp: Inputs) -> None:
    reasons = op.not_supported_reasons(inp)
    if not reasons:
        return
    raise exc_type(
        f"""Operator `{name}` does not support inputs:
{textwrap.indent(_format_inputs_description(inp), '     ')}
{_format_not_supported_reasons(op, reasons)}"""
    )


def _format_not_supported_reasons(op, reasons: List[str]) -> str:
    return f"`{op.NAME}` is not supported because:\n    " + "\n    ".join(reasons)


def _run_priority_list(
    name: str,
    priority_list: Sequence[T],
    inp: Inputs,
    extra_op_reasons: Optional[List[Tuple[Any, List[str]]]] = None,
) -> T:
    not_supported_reasons: List[List[str]] = []
    for op in priority_list:
        not_supported = op.not_supported_reasons(inp)
        if not not_supported:
            return op
        not_supported_reasons.append(not_supported)

    # Let's write a nice message explaining what we tried and why it's not supported
    msg = f"""No operator found for `{name}` with inputs:
{textwrap.indent(_format_inputs_description(inp), '     ')}"""
    for op, not_supported in zip(priority_list, not_supported_reasons):
        msg += "\n" + _format_not_supported_reasons(op, not_supported)
    if extra_op_reasons is not None:
        for op, not_supported in extra_op_reasons:
            msg += "\n" + _format_not_supported_reasons(op, not_supported)
    raise NotImplementedError(msg)


def _dispatch_fw_priority_list(
    inp: Inputs, needs_gradient: bool
) -> Sequence[Type[AttentionFwOpBase]]:
    if torch.version.cuda:
        priority_list_ops = deque(
            [
                flash.FwOp,
                cutlass.FwOp,
            ]
        )
    else:
        priority_list_ops = deque(
            [
                ck.FwOp,
            ]
        )
    if not needs_gradient:
        mqa_or_gqa = (
            inp.key.ndim > 3 and inp.key.stride(-2) == 0 and inp.key.shape[-2] > 1
        )
        # Split-KV is useful with MQA
        # for short Q-seqlen / long K-seqlen
        if mqa_or_gqa and inp.query.shape[1] <= 32 and inp.key.shape[1] >= 256:
            parallelism_BH = 0  # BMK
            if inp.query.ndim == 3:
                parallelism_BH = inp.query.shape[0]
            elif inp.query.ndim == 4:  # BMHK
                parallelism_BH = inp.query.shape[0] * inp.query.shape[2]
            elif inp.query.ndim == 5:  # BMGHK
                parallelism_BH = inp.query.shape[0] * inp.query.shape[2]
            if parallelism_BH > 0 and parallelism_BH < 64:
                # priority_list_ops.appendleft(ck_splitk.FwOp)
                priority_list_ops.appendleft(triton_splitk.FwOp)
                # Without variable seqlen flash is fastest
                if torch.version.cuda and not isinstance(
                    inp.attn_bias, attn_bias.BlockDiagonalMask
                ):
                    priority_list_ops.remove(flash.FwOp)
                    priority_list_ops.appendleft(flash.FwOp)

    return priority_list_ops


def _dispatch_fw(inp: Inputs, needs_gradient: bool) -> Type[AttentionFwOpBase]:
    """Computes the best operator for forward

    Raises:
        NotImplementedError: if not operator was found

    Returns:
        AttentionOp: The best operator for the configuration
    """
    return _run_priority_list(
        "memory_efficient_attention_forward",
        _dispatch_fw_priority_list(inp, needs_gradient),
        inp,
    )


def _is_cutlassB_faster_than_flash(inp: Inputs) -> bool:
    return False


<<<<<<< HEAD
def _dispatch_bw(inp: Inputs, is_unpadded_lse: bool = False) -> Type[AttentionBwOpBase]:
=======
def _dispatch_bw(
    inp: Inputs, varlen_lse_packed: Optional[bool]
) -> Type[AttentionBwOpBase]:
>>>>>>> 33a51bde
    if torch.version.cuda:
        priority_list_ops: List[Type[AttentionBwOpBase]] = [
            flash.BwOp,
            cutlass.BwOp,
<<<<<<< HEAD
            # CUDA illegal memory issues, race conditions etc..
            # triton.BwOp,
            # Deprecated
            small_k.BwOp,
=======
>>>>>>> 33a51bde
        ]
    else:
        priority_list_ops = [
            ck.BwOp,
        ]

<<<<<<< HEAD
    if is_unpadded_lse:
        priority_list_ops = [op for op in priority_list_ops if op.SUPPORTS_UNPADDED_LSE]
=======
    # NOTE: If we have a variable seqlen `attn_bias`, we need to get a BW pass
    # that supports the LSE format
    # *unless* we are in the case where both formats are the same (bs=1)
    extra_op_reasons = []
    if (
        isinstance(inp.attn_bias, attn_bias.VARLEN_BIASES)
        and inp.attn_bias.q_seqinfo.seqstart.shape[0] > 2
    ):
        assert varlen_lse_packed is not None
        for op in priority_list_ops:
            if op.VARLEN_LSE_PACKED != varlen_lse_packed:
                extra_op_reasons.append(
                    (
                        op,
                        [
                            f"LSE is in {'packed' if varlen_lse_packed else 'padded'} format"
                        ],
                    )
                )
        priority_list_ops = [
            op for op in priority_list_ops if op.VARLEN_LSE_PACKED == varlen_lse_packed
        ]
>>>>>>> 33a51bde
    if torch.version.cuda and _is_cutlassB_faster_than_flash(inp):
        priority_list_ops.remove(cutlass.BwOp)
        priority_list_ops.insert(0, cutlass.BwOp)
    return _run_priority_list(
        "memory_efficient_attention_backward", priority_list_ops, inp
    )<|MERGE_RESOLUTION|>--- conflicted
+++ resolved
@@ -126,34 +126,19 @@
     return False
 
 
-<<<<<<< HEAD
-def _dispatch_bw(inp: Inputs, is_unpadded_lse: bool = False) -> Type[AttentionBwOpBase]:
-=======
 def _dispatch_bw(
     inp: Inputs, varlen_lse_packed: Optional[bool]
 ) -> Type[AttentionBwOpBase]:
->>>>>>> 33a51bde
     if torch.version.cuda:
         priority_list_ops: List[Type[AttentionBwOpBase]] = [
             flash.BwOp,
             cutlass.BwOp,
-<<<<<<< HEAD
-            # CUDA illegal memory issues, race conditions etc..
-            # triton.BwOp,
-            # Deprecated
-            small_k.BwOp,
-=======
->>>>>>> 33a51bde
         ]
     else:
         priority_list_ops = [
             ck.BwOp,
         ]
 
-<<<<<<< HEAD
-    if is_unpadded_lse:
-        priority_list_ops = [op for op in priority_list_ops if op.SUPPORTS_UNPADDED_LSE]
-=======
     # NOTE: If we have a variable seqlen `attn_bias`, we need to get a BW pass
     # that supports the LSE format
     # *unless* we are in the case where both formats are the same (bs=1)
@@ -176,7 +161,6 @@
         priority_list_ops = [
             op for op in priority_list_ops if op.VARLEN_LSE_PACKED == varlen_lse_packed
         ]
->>>>>>> 33a51bde
     if torch.version.cuda and _is_cutlassB_faster_than_flash(inp):
         priority_list_ops.remove(cutlass.BwOp)
         priority_list_ops.insert(0, cutlass.BwOp)
